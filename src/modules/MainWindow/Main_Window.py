'''
Created on 11 janv. 2018

@author: omonti

'''
import subprocess
import os
from PyQt5.QtCore import pyqtSlot
from PyQt5.QtGui import QIcon, QFont
from PyQt5.QtWidgets import QWidget, QTabWidget, QVBoxLayout, QAction, QLineEdit, \
    QMainWindow, QDialog, QMessageBox, QMenu
from SoftwareProperties.SavedProjects import SavedProjects
import DataBrowser.DataBrowser
from ImageViewer.ImageViewer import ImageViewer
from NodeEditor.PipeLine_Irmage import ProjectEditor
from ProjectManager.models import *
from PopUps.Ui_Dialog_New_Project import Ui_Dialog_New_Project
from PopUps.Ui_Dialog_Open_Project import Ui_Dialog_Open_Project
from PopUps.Ui_Dialog_Preferences import Ui_Dialog_Preferences
from PopUps.Ui_Dialog_Settings import Ui_Dialog_Settings
from PopUps.Ui_Dialog_Save_Project_As import Ui_Dialog_Save_Project_As
from PopUps.Ui_Dialog_Quit import Ui_Dialog_Quit
from PopUps.Ui_Dialog_See_All_Projects import Ui_Dialog_See_All_Projects

import ProjectManager.controller as controller
import shutil
import Utils.utils as utils
import json
from DataBase.DataBase import DataBase

class Main_Window(QMainWindow):
    """
    Primary master class

    Attributes
    ----------


    Methods
    -------


    """
    def __init__(self, project, database):

        ############### Main Window ################################################################
        super(Main_Window, self).__init__()

        self.project = project
        self.database = database

        ############### initial setting ############################################################
        config = Config()
        self.currentRep = config.getPathData()

        self.saved_projects = SavedProjects()
        self.saved_projects_list = self.saved_projects.pathsList

        self.saved_projects_actions = []

        ################ Create actions & menus ####################################################

        config = Config()
        background_color = config.getBackgroundColor()
        text_color = config.getTextColor()
        self.setStyleSheet("background-color:" + background_color + ";color:" + text_color + ";")

        self.create_actions()
        self.create_menus()

        self.setWindowTitle('MIA2 - Multiparametric Image Analysis 2')
        self.statusBar().showMessage('Please create a new project (Ctrl+N) or open an existing project (Ctrl+O)')

        # BELOW : WAS AT THE END OF MODIFY_UI
        self.setWindowTitle('MIA2 - Multiparametric Image Analysis 2 - Unnamed project')
        ################ Create Tabs ###############################################################
        self.create_tabs()
        self.setCentralWidget(self.centralWindow)
        self.showMaximized()

    def create_actions(self):
        """ Create the actions in each menu """

        self.action_create = QAction('New project', self)
        self.action_create.setShortcut('Ctrl+N')

        self.action_open = QAction('Open project', self)
        self.action_open.setShortcut('Ctrl+O')

        self.action_save = QAction('Save project', self)
        self.action_save.setShortcut('Ctrl+S')

        self.action_save_as = QAction('Save project as', self)
        self.action_save_as.setShortcut('Ctrl+Shift+S')

        self.action_import = QAction(QIcon(os.path.join('..', 'sources_images', 'Blue.png')), 'Import', self)
        self.action_import.setShortcut('Ctrl+I')

        for i in range(self.saved_projects.maxProjects):
            self.saved_projects_actions.append(QAction(self, visible=False,
                                                       triggered=self.open_recent_project))

        self.action_see_all_projects = QAction('See all projects', self)

        self.action_project_properties = QAction('Project properties', self)

        self.action_software_preferences = QAction('MIA2 preferences', self)

        self.action_exit = QAction(QIcon(os.path.join('..', 'sources_images', 'exit.png')), 'Exit', self)
        self.action_exit.setShortcut('Ctrl+W')

        # Connection of the several triggered signals of the actions to some other methods
        self.action_create.triggered.connect(self.create_project_pop_up)
        self.action_open.triggered.connect(self.open_project_pop_up)
        self.action_exit.triggered.connect(self.close)
        self.action_save.triggered.connect(self.saveChoice)
        self.action_save_as.triggered.connect(self.save_project_as)
        self.action_import.triggered.connect(self.import_data)
        self.action_see_all_projects.triggered.connect(self.see_all_projects)
        self.action_project_properties.triggered.connect(self.project_properties_pop_up)
        self.action_software_preferences.triggered.connect(self.software_preferences_pop_up)

    def create_menus(self):
        """ Create the menubar """

        # Menubar
        self.menu_file = self.menuBar().addMenu('File')
        self.menu_help = self.menuBar().addMenu('Help')
        self.menu_about = self.menuBar().addMenu('About')

        # Submenu of menu_file menu
        self.menu_saved_projects = QMenu('Saved projects', self)

        # Actions in the "File" menu
        self.menu_file.addAction(self.action_create)
        self.menu_file.addAction(self.action_open)
        self.menu_file.addAction(self.action_save)
        self.menu_file.addAction(self.action_save_as)
        self.menu_file.addSeparator()
        self.menu_file.addAction(self.action_import)
        self.menu_file.addSeparator()
        self.menu_file.addMenu(self.menu_saved_projects)
        for i in range(self.saved_projects.maxProjects):
            self.menu_saved_projects.addAction(self.saved_projects_actions[i])
        self.menu_saved_projects.addSeparator()
        self.menu_saved_projects.addAction(self.action_see_all_projects)
        self.menu_file.addSeparator()
        self.menu_file.addAction(self.action_software_preferences)
        self.menu_file.addAction(self.action_project_properties)
        self.menu_file.addSeparator()
        self.menu_file.addAction(self.action_exit)
        self.update_recent_projects_actions()

        # Actions in the "Help" menu
        self.menu_help.addAction('Documentations')
        self.menu_help.addAction('Credits')

    def closeEvent(self, event):
        """ Overriding the closing event to check if there are unsaved modifications """
        if (self.check_unsaved_modifications() == 1):
            self.pop_up_close = Ui_Dialog_Quit(self.project.name) # TODO name to charge from database
            self.pop_up_close.save_as_signal.connect(self.saveChoice)
            self.pop_up_close.exec()
            can_exit = self.pop_up_close.can_exit()

        # TODO: ADD THE CASE WHEN THE PROJECT IS NAMED BUT NOT WITH THE CURRENT VERSION
        # TODO: IF THE FILE DIALOG (SAVE PROJECT AS) IS CLOSED, THE PROGRAM STOPS, IT'S NOT LIKE CANCEL
        else:
            can_exit = True

        if can_exit:
            if(os.path.exists(os.path.join(os.path.relpath(os.curdir), '..', '..', 'temp_project'))):
                shutil.rmtree(os.path.join(os.path.relpath(os.curdir), '..', '..', 'temp_project')) # temp_project removed when closing
            event.accept()
        else:
            event.ignore()

    def saveChoice(self):
        """ Checks if the project needs to be saved as """
        if (self.project.name == "" and self.database.isTempProject):
            self.save_project_as()
        else:
            controller.save_project(self.project, self.database)

    def check_unsaved_modifications(self):
        """ Check if there are differences between the current project and the data base

            Retuns 1 if there are unsaved modifications, 0 otherwise

        """

        # TODO DO THE CHECK WITH THE DATABASE STRUCTURE
        if (self.project.name == "" and len(self.project._get_scans()) > 0):
            return 1
        if (self.project.name == ""):
            return 0
        project_path = os.path.join(self.project.folder, self.project.name)
        file_path = os.path.join(project_path, self.project.name)
        with open(file_path + ".json", "r", encoding="utf-8")as fichier:
            project = json.load(fichier, object_hook=deserializer)
            if not (self.project.name == project.name):
                return 1
            if not (self.project.folder == project.folder):
                return 1
            if not (self.project.date == project.date):
                return 1
            if not (self.project.tags_to_visualize == project.tags_to_visualize):
                return 1
            if not (len(self.project._get_scans()) == len(project._get_scans())):
                return 1
            for scan in project._get_scans():
                scanFound = 0
                for scan2 in self.project._get_scans():
                    if (scan.file_path == scan2.file_path):
                        scanFound = 1
                        for tag in scan.getAllTags():
                            tagFound = 0
                            for tag2 in scan2.getAllTags():
                                if (tag.name == tag2.name):
                                    tagFound = 1
                                    if not (tag.value == tag2.value):
                                        return 1
                                    break
                        if tagFound == 0:
                            return 1
                        break
                if scanFound == 0:
                    return 1
        return 0

    @pyqtSlot()
    def modify_ui(self):
        """ Each time a project is opened or created, this function refreshes the GUI + the current project from
         the data base """

        # This list will later contain all the tags in the project
        self.list_selected_tags = []

        # We get the name and the path of the current project to open it
        name = self.exPopup.name
        path = os.path.join(self.exPopup.path, name)
        self.project = controller.open_project(name, path) # TODO remove once it's useless

        for file in self.project._get_scans(): # TODO read scans from database
            for n_tag in file._get_tags():
                if n_tag.origin == 'custom' and n_tag.name not in self.project.tags_to_visualize:
                    self.project.tags_to_visualize.append(n_tag.name)

        self.create_tabs()
        self.setCentralWidget(self.centralWindow)
        if self.project.name == "": # TODO check with databse
            self.setWindowTitle('MIA2 - Multiparametric Image Analysis 2 - Unnamed project')
        else:
            self.setWindowTitle('MIA2 - Multiparametric Image Analysis 2 - ' + self.project.name)
        self.statusBar().showMessage('')

    def create_tabs(self):
        """ Creates the tabs """
        self.config = Config()
        self.currentRep = self.config.getPathData()

        self.tabs = QTabWidget()
        self.tabs.setAutoFillBackground(False)
        self.tabs.setStyleSheet('QTabBar{font-size:14pt;font-family:Times;text-align: center;color:blue;}')
        self.tabs.setMovable(True)

        self.textInfo = QLineEdit(self)
        self.textInfo.resize(500, 40)
        # self.textInfo.setEnabled(False)
        self.textInfo.setText('Welcome to Irmage')

        self.data_browser = DataBrowser.DataBrowser.DataBrowser(self.project, self.database)
        self.tabs.addTab(self.data_browser, "Data Browser")

        self.image_viewer = ImageViewer(self.textInfo)
        self.tabs.addTab(self.image_viewer, "Image Viewer")

        self.pipeline_manager = ProjectEditor(self.textInfo)
        self.tabs.addTab(self.pipeline_manager, "Pipeline Manager")

        verticalLayout = QVBoxLayout()
        verticalLayout.addWidget(self.tabs)
        verticalLayout.addWidget(self.textInfo)
        self.centralWindow = QWidget()
        self.centralWindow.setLayout(verticalLayout)

    def save_project_as(self):
        """ Open a pop-up to save the current project as """
        from datetime import datetime
        import glob
        # Ui_Dialog() is defined in pop_ups.py
        exPopup = Ui_Dialog_Save_Project_As()
        if exPopup.exec_() == QDialog.Accepted:
            old_folder = self.database.folder

            # TODO read from database later
            self.project.folder = exPopup.relative_path
            self.project.name = exPopup.name
            self.project.date = datetime.now().strftime('%d/%m/%Y %H:%M:%S')
            file_name = exPopup.relative_path
            data_path = os.path.join(os.path.relpath(self.project.folder), 'data')
            database_path = os.path.join(os.path.relpath(self.project.folder), 'database')
            self.saved_projects_list = self.saved_projects.addSavedProject(file_name)
            self.update_recent_projects_actions()

            if os.path.exists(os.path.join(old_folder, 'data')):
                for filename in glob.glob(os.path.join(os.path.relpath(old_folder), 'data', 'raw_data', '*.*')):
                    shutil.copy(filename, os.path.join(os.path.relpath(data_path), 'raw_data'))
                for filename in glob.glob(os.path.join(os.path.relpath(old_folder), 'data', 'derived_data', '*.*')):
                    shutil.copy(filename, os.path.join(os.path.relpath(data_path), 'derived_data'))

            if os.path.exists(os.path.join(old_folder, 'database')):
                os.mkdir(os.path.relpath(database_path))
                for filename in glob.glob(os.path.join(os.path.relpath(old_folder), 'database', '*.*')):
                    shutil.copy(filename, os.path.relpath(database_path))

            self.database = DataBase(exPopup.relative_path)

            project_path = os.path.join(os.path.relpath(self.project.folder), self.project.name, self.project.name)
            utils.saveProjectAsJsonFile(project_path, self.project)

            # Once the user has selected the new project name, the 'signal_saved_project" signal is emitted
            # Which will be connected to the modify_ui method that controls the following processes
            exPopup.signal_saved_project.connect(self.modify_ui)
            if self.project.name == "":
                self.setWindowTitle('MIA2 - Multiparametric Image Analysis 2 - Unnamed project')
            else:
                self.setWindowTitle('MIA2 - Multiparametric Image Analysis 2 - ' + self.project.name)

    def create_project_pop_up(self):
        """ Opens a pop-up when the 'New Project' action is clicked and updates the recent projects """
        # Ui_Dialog() is defined in pop_ups.py
        self.exPopup = Ui_Dialog_New_Project()

        # Once the user has selected his project, the 'signal_create_project" signal is emitted
        # Which will be connected to the modify_ui method that controls the following processes
        self.exPopup.signal_create_project.connect(self.modify_ui)

        if self.exPopup.exec_() == QDialog.Accepted:
            file_name = self.exPopup.selectedFiles()
            self.exPopup.retranslateUi(self.exPopup.selectedFiles())
            file_name = self.exPopup.relative_path
            self.saved_projects_list = self.saved_projects.addSavedProject(file_name)
            self.update_recent_projects_actions()
            self.database = DataBase(self.exPopup.relative_path)

    def open_project_pop_up(self):
        """ Opens a pop-up when the 'Open Project' action is clicked and updates the recent projects """
        # Ui_Dialog() is defined in pop_ups.py
        self.exPopup = Ui_Dialog_Open_Project()
        self.exPopup.signal_create_project.connect(self.modify_ui)
        if self.exPopup.exec_() == QDialog.Accepted:
            file_name = self.exPopup.selectedFiles()
            self.exPopup.retranslateUi(file_name)
            file_name = self.exPopup.relative_path
            self.saved_projects_list = self.saved_projects.addSavedProject(file_name)
            self.update_recent_projects_actions()

            problem_list = controller.verify_scans(self.project)
            if problem_list != []:
                str_msg = ""
                for element in problem_list:
                    str_msg += element + "\n\n"
                msg = QMessageBox()
                msg.setIcon(QMessageBox.Warning)
                msg.setText("These files have been modified since they have been converted for the first time:")
                msg.setInformativeText(str_msg)
                msg.setWindowTitle("Warning")
                msg.setStandardButtons(QMessageBox.Ok)
                msg.buttonClicked.connect(msg.close)
                msg.exec()
        self.database = DataBase(self.exPopup.relative_path)

    def open_recent_project(self):
        """ Opens a recent project """
        action = self.sender()
        if action:
            file_name = action.data()
            entire_path = os.path.abspath(file_name)
            path, name = os.path.split(entire_path)
            relative_path = os.path.relpath(file_name)

            # If the file exists
            if os.path.exists(os.path.join(relative_path, name, name + '.json')):
                controller.open_project(name, relative_path)
                self.database = DataBase(relative_path)
                self.saved_projects_list = self.saved_projects.addSavedProject(file_name)
                self.update_recent_projects_actions()
                self.exPopup = Ui_Dialog_New_Project()
                self.exPopup.path = path
                self.exPopup.name = name
                self.modify_ui()
            else:
                print("TODO: ADD AN ERROR DIALOG")

    def update_recent_projects_actions(self):
        """ Updates the list of recent projects """
        if self.saved_projects_list != []:
            for i in range(min(len(self.saved_projects_list), self.saved_projects.maxProjects)):
                text = os.path.basename(self.saved_projects_list[i])
                self.saved_projects_actions[i].setText(text)
                self.saved_projects_actions[i].setData(self.saved_projects_list[i])
                self.saved_projects_actions[i].setVisible(True)

    def see_all_projects(self):
        """ Opens a pop-up when the 'See all projects' action is clicked and show the recent projects """
        # Ui_Dialog() is defined in pop_ups.py
        self.exPopup = Ui_Dialog_See_All_Projects(self.saved_projects)
        controller.first_save = False
        self.exPopup.signal_create_project.connect(self.modify_ui)
        if self.exPopup.exec_() == QDialog.Accepted:
            file_name = self.exPopup.relative_path
            self.saved_projects_list = self.saved_projects.addSavedProject(file_name)
            self.update_recent_projects_actions()
            if os.path.exists(self.temp_dir):
                if os.path.exists(os.path.join(self.temp_dir, 'data')):
                    shutil.rmtree(os.path.join(self.temp_dir, 'data'))
                os.rmdir(self.temp_dir)

            problem_list = controller.verify_scans(self.project)
            if problem_list != []:
                str_msg = ""
                for element in problem_list:
                    str_msg += element + "\n\n"
                msg = QMessageBox()
                msg.setIcon(QMessageBox.Warning)
                msg.setText("These files have been modified since they have been converted for the first time:")
                msg.setInformativeText(str_msg)
                msg.setWindowTitle("Warning")
                msg.setStandardButtons(QMessageBox.Ok)
                msg.buttonClicked.connect(msg.close)
                msg.exec()

    def project_properties_pop_up(self):
        """ Opens the Project properties pop-up """
        self.pop_up_settings = Ui_Dialog_Settings(self.project)
        self.pop_up_settings.setGeometry(300, 200, 800, 600)
        self.pop_up_settings.show()

        if self.pop_up_settings.exec_() == QDialog.Accepted:
            self.data_browser.table_data.update_table(self.project)

    def software_preferences_pop_up(self):
        """ Opens the MIA2 preferences pop-up """
        self.pop_up_preferences = Ui_Dialog_Preferences(self.project, self)
        self.pop_up_preferences.setGeometry(300, 200, 800, 600)
        self.pop_up_preferences.show()

        if self.pop_up_preferences.exec_() == QDialog.Accepted:
            self.data_browser.table_data.update_table(self.project, self.database)

    def import_data(self):
        """ Calls the import software (MRI File Manager), reads the imported files and loads them into the
         data base """
        # Opens the conversion software to convert the MRI files in Nifti/Json
        subprocess.call(['java', '-Xmx4096M', '-jar', os.path.join('..', '..', 'ressources', 'MRI_File_Manager', 'MRIManagerJ8.jar'),
                         '[ExportNifti] ' + os.path.join(self.project.folder, 'data', 'raw_data'),
                         '[ExportToMIA] PatientName-StudyName-CreationDate-SeqNumber-Protocol-SequenceName-AcquisitionTime',
                         'CloseAfterExport'])
        # 'NoLogExport'if we don't want log export

        controller.read_log(self.project, self.database)
<<<<<<< HEAD
        self.data_browser.table_data.update_table(self.project, self.database)
=======
        scan_names_list = []
        for scan in self.project._get_scans():
            scan_names_list.append(scan.file_path)

        self.data_browser.table_data.scans_to_visualize = scan_names_list
        self.data_browser.table_data.update_table(self.project)
>>>>>>> 51aca1e0
<|MERGE_RESOLUTION|>--- conflicted
+++ resolved
@@ -461,13 +461,11 @@
         # 'NoLogExport'if we don't want log export
 
         controller.read_log(self.project, self.database)
-<<<<<<< HEAD
-        self.data_browser.table_data.update_table(self.project, self.database)
-=======
+
         scan_names_list = []
         for scan in self.project._get_scans():
             scan_names_list.append(scan.file_path)
 
         self.data_browser.table_data.scans_to_visualize = scan_names_list
-        self.data_browser.table_data.update_table(self.project)
->>>>>>> 51aca1e0
+        self.data_browser.table_data.update_table(self.project, self.database)
+
