--- conflicted
+++ resolved
@@ -33,12 +33,8 @@
             self.relative_path = os.path.relpath(file_name)
 
             # If the file exists
-<<<<<<< HEAD
-            if os.path.exists(os.path.join(self.relative_path, self.name, self.name + '.json')):
-=======
-            if os.path.exists(self.relative_path):
+            if os.path.exists(entire_path):
                 controller.open_project(self.name, self.relative_path)
->>>>>>> a0742d8f
                 self.close()
                 # A signal is emitted to tell that the project has been created
                 self.signal_create_project.emit()
