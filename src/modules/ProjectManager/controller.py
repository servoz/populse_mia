import glob
import os.path
import json
import Utils.utils as utils
import hashlib # To generate the md5 of each scan
from DataBase.DataBaseModel import TAG_ORIGIN_RAW, TAG_TYPE_STRING
from SoftwareProperties.Config import Config
import datetime
import yaml
from time import time

def getJsonTagsFromFile(file_path, path):
   """
    :return:
    :param file_path: file path of the Json file
    :param path: project path
    :return: a list of the Json tags of the file"""
   json_tags = []
   with open(os.path.join(path, file_path) + ".json") as f:
       for name,value in json.load(f).items():
            if value is None:
                value = ""
            json_tags.append([name, value])
   return json_tags


def createProject(name, path, parent_folder):
    """

    :param name: project name
    :param path: project path
    :param parent_folder:
    :return: the project object
    """

    # Formating the name to remove spaces et strange characters -> folder name
    #name = utils.remove_accents(name.replace(" ", "_"))
    recorded_path = os.path.relpath(parent_folder)
    new_path = os.path.join(recorded_path, name)

    # Creating the folder with the folder name that has been formatted
    if not os.path.exists(new_path):
        project_parent_folder = os.makedirs(new_path)
        data_folder = os.makedirs(os.path.join(new_path, 'data'))
        #project_folder = os.makedirs(os.path.join(new_path, name))
        project_path = os.path.join(new_path, name)
        raw_data_folder = os.makedirs(os.path.join(os.path.join(new_path, 'data'), 'raw_data'))
        derived_data_folder = os.makedirs(os.path.join(os.path.join(new_path, 'data'), 'derived_data'))

        #Properties
        os.mkdir(os.path.join(new_path, 'properties'))
        properties = dict(
            name=name,
            date=datetime.datetime.now().strftime('%d/%m/%Y %H:%M:%S'),
            sorted_tag='',
            sort_order=''
        )
        with open(os.path.join(new_path, 'properties', 'properties.yml'), 'w', encoding='utf8') as propertyfile:
            yaml.dump(properties, propertyfile, default_flow_style=False, allow_unicode=True)

        # Create a json file -> folder_name.json
        #json_file_name = utils.createJsonFile("", name)
        #json_file_name = utils.saveProjectAsJsonFile(name, project)
        #shutil.move(name+'.json', project_path)

        #return project


def open_project(name, path):
    """

    :param name: project name
    :param path: project path
    :return: the project object
    """
    path = os.path.relpath(path)
    if os.path.exists(path):
        project_path = os.path.join(path, name)
        file_path = os.path.join(project_path, name)
        #with open(file_path+".json", "r", encoding="utf-8")as fichier:
            #project = json.load(fichier, object_hook=deserializer)

        #return project


def read_log(database):
    """ From the log export file of the import software, the data base (here the current project) is loaded with
    the tags"""

    raw_data_folder = os.path.relpath(os.path.join(database.folder, 'data', 'raw_data'))

    # Checking all the export logs from MRIManager and taking the most recent
    list_logs = glob.glob(os.path.join(raw_data_folder, "logExport*.json"))
    log_to_read = max(list_logs, key=os.path.getctime)

    with open(log_to_read, "r", encoding="utf-8") as file:
        list_dict_log = json.load(file)

    historyMaker = []
    historyMaker.append("add_scans")
    scans_added = []

    for dict_log in list_dict_log:

        if dict_log['StatusExport'] == "Export ok":
            file_name = dict_log['NameFile']
            path_name = raw_data_folder

            with open(os.path.join(path_name, file_name) + ".nii", 'rb') as scan_file:
                data = scan_file.read()
                original_md5 = hashlib.md5(data).hexdigest()

<<<<<<< HEAD

            #scan_to_add = loadScan(str(1), file_name, path_name, original_md5)
            #list_to_add = []
            #list_to_add.append(file_name)
            #tag_to_add = Tag("FileName", "", list_to_add, "Json", list_to_add)

            database.addScan(file_name, original_md5)

            scans_added.append(file_name)

            database.addValue(file_name, "FileName", file_name, file_name)
            tag_already_in_database = False
            for database_tag in database.getTags():
                database_tag = database_tag.tag
                if ("FileName" == database_tag):
                    tag_already_in_database = True
            if not tag_already_in_database:
=======
            database.addScan(file_name, original_md5) # Scan added to the database

            scans_added.append(file_name) # Scan added to history

            database.addValue(file_name, "FileName", file_name, file_name) # FileName tag added

            start_time = time()
            for tag in getJsonTagsFromFile(file_name, path_name): # For each tag of the scan
                value = utils.check_tag_value(tag[1])
                database.addValue(file_name, tag[0], value, value) # Value added to the database
>>>>>>> 587ecd71
                config = Config()
                if(tag[0] in config.getDefaultTags()):
                    database.addTag(tag[0], True, TAG_ORIGIN_RAW, TAG_TYPE_STRING, '', '', '')
                else:
<<<<<<< HEAD
                    database.addTag("FileName", False, TAG_ORIGIN_RAW, TAG_TYPE_STRING, '', '', '')
            else:
                database.setTagOrigin("FileName", TAG_ORIGIN_RAW)

            for tag in getJsonTagsFromFile(file_name, path_name):
                database.addValue(file_name, tag[0], utils.check_tag_value(tag[1]), utils.check_tag_value(tag[1]))
                tag_already_in_database = False
                for database_tag in database.getTags():
                    database_tag = database_tag.tag
                    if(tag[0] == database_tag):
                        tag_already_in_database = True
                if not tag_already_in_database:
                    config = Config()
                    if(tag[0] in config.getDefaultTags()):
                        database.addTag(tag[0], True, TAG_ORIGIN_RAW, TAG_TYPE_STRING, '', '', '')
                    else:
                        database.addTag(tag[0], False, TAG_ORIGIN_RAW, TAG_TYPE_STRING, '', '', '')
                else:
                    database.setTagOrigin(tag[0], TAG_ORIGIN_RAW)

            """scan_to_add.addJsonTag(tag_to_add)
            project.addScan(scan_to_add)
            for tag in project.user_tags:
                user_tag_name = tag['name']
                for scan in project._get_scans():
                    if scan.file_path == file_name:
                        if user_tag_name not in scan.getAllTagsNames():
                            tag = Tag(user_tag_name, "", tag["original_value"], "custom", tag["original_value"])
                            scan.addCustomTag(tag)"""
=======
                    database.addTag(tag[0], False, TAG_ORIGIN_RAW, TAG_TYPE_STRING, '', '', '')
                database.setTagOrigin(tag[0], TAG_ORIGIN_RAW)
            print("--- %s seconds ---" % (time() - start_time))
>>>>>>> 587ecd71

    historyMaker.append(scans_added)
    database.history.append(historyMaker)
    database.historyHead = len(database.history)

def verify_scans(database, path):
    # Returning the files that are problematic
    return_list = []
    for scan in database.getScans():

        file_name = scan.scan
        path_name = os.path.relpath(os.path.join(path, 'data', 'raw_data'))

        if os.path.exists(os.path.join(path_name, file_name) + ".nii"):
            # If the file exists, we do the checksum
            with open(os.path.join(path_name, file_name) + ".nii", 'rb') as scan_file:
                data = scan_file.read()
                actual_md5 = hashlib.md5(data).hexdigest()

            if actual_md5 != scan.checksum:
                return_list.append(file_name)

        else:
            # Otherwise, we directly add the file in the list
            return_list.append(file_name)

    return return_list


def save_project(database):
    database.saveModifications()<|MERGE_RESOLUTION|>--- conflicted
+++ resolved
@@ -1,212 +1,160 @@
-import glob
-import os.path
-import json
-import Utils.utils as utils
-import hashlib # To generate the md5 of each scan
-from DataBase.DataBaseModel import TAG_ORIGIN_RAW, TAG_TYPE_STRING
-from SoftwareProperties.Config import Config
-import datetime
-import yaml
-from time import time
-
-def getJsonTagsFromFile(file_path, path):
-   """
-    :return:
-    :param file_path: file path of the Json file
-    :param path: project path
-    :return: a list of the Json tags of the file"""
-   json_tags = []
-   with open(os.path.join(path, file_path) + ".json") as f:
-       for name,value in json.load(f).items():
-            if value is None:
-                value = ""
-            json_tags.append([name, value])
-   return json_tags
-
-
-def createProject(name, path, parent_folder):
-    """
-
-    :param name: project name
-    :param path: project path
-    :param parent_folder:
-    :return: the project object
-    """
-
-    # Formating the name to remove spaces et strange characters -> folder name
-    #name = utils.remove_accents(name.replace(" ", "_"))
-    recorded_path = os.path.relpath(parent_folder)
-    new_path = os.path.join(recorded_path, name)
-
-    # Creating the folder with the folder name that has been formatted
-    if not os.path.exists(new_path):
-        project_parent_folder = os.makedirs(new_path)
-        data_folder = os.makedirs(os.path.join(new_path, 'data'))
-        #project_folder = os.makedirs(os.path.join(new_path, name))
-        project_path = os.path.join(new_path, name)
-        raw_data_folder = os.makedirs(os.path.join(os.path.join(new_path, 'data'), 'raw_data'))
-        derived_data_folder = os.makedirs(os.path.join(os.path.join(new_path, 'data'), 'derived_data'))
-
-        #Properties
-        os.mkdir(os.path.join(new_path, 'properties'))
-        properties = dict(
-            name=name,
-            date=datetime.datetime.now().strftime('%d/%m/%Y %H:%M:%S'),
-            sorted_tag='',
-            sort_order=''
-        )
-        with open(os.path.join(new_path, 'properties', 'properties.yml'), 'w', encoding='utf8') as propertyfile:
-            yaml.dump(properties, propertyfile, default_flow_style=False, allow_unicode=True)
-
-        # Create a json file -> folder_name.json
-        #json_file_name = utils.createJsonFile("", name)
-        #json_file_name = utils.saveProjectAsJsonFile(name, project)
-        #shutil.move(name+'.json', project_path)
-
-        #return project
-
-
-def open_project(name, path):
-    """
-
-    :param name: project name
-    :param path: project path
-    :return: the project object
-    """
-    path = os.path.relpath(path)
-    if os.path.exists(path):
-        project_path = os.path.join(path, name)
-        file_path = os.path.join(project_path, name)
-        #with open(file_path+".json", "r", encoding="utf-8")as fichier:
-            #project = json.load(fichier, object_hook=deserializer)
-
-        #return project
-
-
-def read_log(database):
-    """ From the log export file of the import software, the data base (here the current project) is loaded with
-    the tags"""
-
-    raw_data_folder = os.path.relpath(os.path.join(database.folder, 'data', 'raw_data'))
-
-    # Checking all the export logs from MRIManager and taking the most recent
-    list_logs = glob.glob(os.path.join(raw_data_folder, "logExport*.json"))
-    log_to_read = max(list_logs, key=os.path.getctime)
-
-    with open(log_to_read, "r", encoding="utf-8") as file:
-        list_dict_log = json.load(file)
-
-    historyMaker = []
-    historyMaker.append("add_scans")
-    scans_added = []
-
-    for dict_log in list_dict_log:
-
-        if dict_log['StatusExport'] == "Export ok":
-            file_name = dict_log['NameFile']
-            path_name = raw_data_folder
-
-            with open(os.path.join(path_name, file_name) + ".nii", 'rb') as scan_file:
-                data = scan_file.read()
-                original_md5 = hashlib.md5(data).hexdigest()
-
-<<<<<<< HEAD
-
-            #scan_to_add = loadScan(str(1), file_name, path_name, original_md5)
-            #list_to_add = []
-            #list_to_add.append(file_name)
-            #tag_to_add = Tag("FileName", "", list_to_add, "Json", list_to_add)
-
-            database.addScan(file_name, original_md5)
-
-            scans_added.append(file_name)
-
-            database.addValue(file_name, "FileName", file_name, file_name)
-            tag_already_in_database = False
-            for database_tag in database.getTags():
-                database_tag = database_tag.tag
-                if ("FileName" == database_tag):
-                    tag_already_in_database = True
-            if not tag_already_in_database:
-=======
-            database.addScan(file_name, original_md5) # Scan added to the database
-
-            scans_added.append(file_name) # Scan added to history
-
-            database.addValue(file_name, "FileName", file_name, file_name) # FileName tag added
-
-            start_time = time()
-            for tag in getJsonTagsFromFile(file_name, path_name): # For each tag of the scan
-                value = utils.check_tag_value(tag[1])
-                database.addValue(file_name, tag[0], value, value) # Value added to the database
->>>>>>> 587ecd71
-                config = Config()
-                if(tag[0] in config.getDefaultTags()):
-                    database.addTag(tag[0], True, TAG_ORIGIN_RAW, TAG_TYPE_STRING, '', '', '')
-                else:
-<<<<<<< HEAD
-                    database.addTag("FileName", False, TAG_ORIGIN_RAW, TAG_TYPE_STRING, '', '', '')
-            else:
-                database.setTagOrigin("FileName", TAG_ORIGIN_RAW)
-
-            for tag in getJsonTagsFromFile(file_name, path_name):
-                database.addValue(file_name, tag[0], utils.check_tag_value(tag[1]), utils.check_tag_value(tag[1]))
-                tag_already_in_database = False
-                for database_tag in database.getTags():
-                    database_tag = database_tag.tag
-                    if(tag[0] == database_tag):
-                        tag_already_in_database = True
-                if not tag_already_in_database:
-                    config = Config()
-                    if(tag[0] in config.getDefaultTags()):
-                        database.addTag(tag[0], True, TAG_ORIGIN_RAW, TAG_TYPE_STRING, '', '', '')
-                    else:
-                        database.addTag(tag[0], False, TAG_ORIGIN_RAW, TAG_TYPE_STRING, '', '', '')
-                else:
-                    database.setTagOrigin(tag[0], TAG_ORIGIN_RAW)
-
-            """scan_to_add.addJsonTag(tag_to_add)
-            project.addScan(scan_to_add)
-            for tag in project.user_tags:
-                user_tag_name = tag['name']
-                for scan in project._get_scans():
-                    if scan.file_path == file_name:
-                        if user_tag_name not in scan.getAllTagsNames():
-                            tag = Tag(user_tag_name, "", tag["original_value"], "custom", tag["original_value"])
-                            scan.addCustomTag(tag)"""
-=======
-                    database.addTag(tag[0], False, TAG_ORIGIN_RAW, TAG_TYPE_STRING, '', '', '')
-                database.setTagOrigin(tag[0], TAG_ORIGIN_RAW)
-            print("--- %s seconds ---" % (time() - start_time))
->>>>>>> 587ecd71
-
-    historyMaker.append(scans_added)
-    database.history.append(historyMaker)
-    database.historyHead = len(database.history)
-
-def verify_scans(database, path):
-    # Returning the files that are problematic
-    return_list = []
-    for scan in database.getScans():
-
-        file_name = scan.scan
-        path_name = os.path.relpath(os.path.join(path, 'data', 'raw_data'))
-
-        if os.path.exists(os.path.join(path_name, file_name) + ".nii"):
-            # If the file exists, we do the checksum
-            with open(os.path.join(path_name, file_name) + ".nii", 'rb') as scan_file:
-                data = scan_file.read()
-                actual_md5 = hashlib.md5(data).hexdigest()
-
-            if actual_md5 != scan.checksum:
-                return_list.append(file_name)
-
-        else:
-            # Otherwise, we directly add the file in the list
-            return_list.append(file_name)
-
-    return return_list
-
-
-def save_project(database):
+import glob
+import os.path
+import json
+import Utils.utils as utils
+import hashlib # To generate the md5 of each scan
+from DataBase.DataBaseModel import TAG_ORIGIN_RAW, TAG_TYPE_STRING
+from SoftwareProperties.Config import Config
+import datetime
+import yaml
+from time import time
+
+def getJsonTagsFromFile(file_path, path):
+   """
+    :return:
+    :param file_path: file path of the Json file
+    :param path: project path
+    :return: a list of the Json tags of the file"""
+   json_tags = []
+   with open(os.path.join(path, file_path) + ".json") as f:
+       for name,value in json.load(f).items():
+            if value is None:
+                value = ""
+            json_tags.append([name, value])
+   return json_tags
+
+
+def createProject(name, path, parent_folder):
+    """
+
+    :param name: project name
+    :param path: project path
+    :param parent_folder:
+    :return: the project object
+    """
+
+    # Formating the name to remove spaces et strange characters -> folder name
+    #name = utils.remove_accents(name.replace(" ", "_"))
+    recorded_path = os.path.relpath(parent_folder)
+    new_path = os.path.join(recorded_path, name)
+
+    # Creating the folder with the folder name that has been formatted
+    if not os.path.exists(new_path):
+        project_parent_folder = os.makedirs(new_path)
+        data_folder = os.makedirs(os.path.join(new_path, 'data'))
+        #project_folder = os.makedirs(os.path.join(new_path, name))
+        project_path = os.path.join(new_path, name)
+        raw_data_folder = os.makedirs(os.path.join(os.path.join(new_path, 'data'), 'raw_data'))
+        derived_data_folder = os.makedirs(os.path.join(os.path.join(new_path, 'data'), 'derived_data'))
+
+        #Properties
+        os.mkdir(os.path.join(new_path, 'properties'))
+        properties = dict(
+            name=name,
+            date=datetime.datetime.now().strftime('%d/%m/%Y %H:%M:%S'),
+            sorted_tag='',
+            sort_order=''
+        )
+        with open(os.path.join(new_path, 'properties', 'properties.yml'), 'w', encoding='utf8') as propertyfile:
+            yaml.dump(properties, propertyfile, default_flow_style=False, allow_unicode=True)
+
+        # Create a json file -> folder_name.json
+        #json_file_name = utils.createJsonFile("", name)
+        #json_file_name = utils.saveProjectAsJsonFile(name, project)
+        #shutil.move(name+'.json', project_path)
+
+        #return project
+
+
+def open_project(name, path):
+    """
+
+    :param name: project name
+    :param path: project path
+    :return: the project object
+    """
+    path = os.path.relpath(path)
+    if os.path.exists(path):
+        project_path = os.path.join(path, name)
+        file_path = os.path.join(project_path, name)
+        #with open(file_path+".json", "r", encoding="utf-8")as fichier:
+            #project = json.load(fichier, object_hook=deserializer)
+
+        #return project
+
+
+def read_log(database):
+    """ From the log export file of the import software, the data base (here the current project) is loaded with
+    the tags"""
+
+    raw_data_folder = os.path.relpath(os.path.join(database.folder, 'data', 'raw_data'))
+
+    # Checking all the export logs from MRIManager and taking the most recent
+    list_logs = glob.glob(os.path.join(raw_data_folder, "logExport*.json"))
+    log_to_read = max(list_logs, key=os.path.getctime)
+
+    with open(log_to_read, "r", encoding="utf-8") as file:
+        list_dict_log = json.load(file)
+
+    historyMaker = []
+    historyMaker.append("add_scans")
+    scans_added = []
+
+    for dict_log in list_dict_log:
+
+        if dict_log['StatusExport'] == "Export ok":
+            file_name = dict_log['NameFile']
+            path_name = raw_data_folder
+            with open(os.path.join(path_name, file_name) + ".nii", 'rb') as scan_file:
+                data = scan_file.read()
+                original_md5 = hashlib.md5(data).hexdigest()
+
+            database.addScan(file_name, original_md5) # Scan added to the database
+
+            scans_added.append(file_name) # Scan added to history
+
+            database.addValue(file_name, "FileName", file_name, file_name) # FileName tag added
+
+            start_time = time()
+            for tag in getJsonTagsFromFile(file_name, path_name): # For each tag of the scan
+                value = utils.check_tag_value(tag[1])
+                database.addValue(file_name, tag[0], value, value) # Value added to the database
+                config = Config()
+                if(tag[0] in config.getDefaultTags()):
+                    database.addTag(tag[0], True, TAG_ORIGIN_RAW, TAG_TYPE_STRING, '', '', '')
+                else:
+                    database.addTag(tag[0], False, TAG_ORIGIN_RAW, TAG_TYPE_STRING, '', '', '')
+                database.setTagOrigin(tag[0], TAG_ORIGIN_RAW)
+            print("--- %s seconds ---" % (time() - start_time))
+
+    historyMaker.append(scans_added)
+    database.history.append(historyMaker)
+    database.historyHead = len(database.history)
+
+
+def verify_scans(database, path):
+    # Returning the files that are problematic
+    return_list = []
+    for scan in database.getScans():
+
+        file_name = scan.scan
+        path_name = os.path.relpath(os.path.join(path, 'data', 'raw_data'))
+
+        if os.path.exists(os.path.join(path_name, file_name) + ".nii"):
+            # If the file exists, we do the checksum
+            with open(os.path.join(path_name, file_name) + ".nii", 'rb') as scan_file:
+                data = scan_file.read()
+                actual_md5 = hashlib.md5(data).hexdigest()
+
+            if actual_md5 != scan.checksum:
+                return_list.append(file_name)
+
+        else:
+            # Otherwise, we directly add the file in the list
+            return_list.append(file_name)
+
+    return return_list
+
+
+def save_project(database):
     database.saveModifications()