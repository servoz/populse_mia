--- conflicted
+++ resolved
@@ -214,15 +214,10 @@
     def import_data(self):
         # Opens the conversion software to convert the MRI files in Nifti/Json
         subprocess.call(['java', '-Xmx4096M', '-jar', 'MRIManagerJ8.jar',
-<<<<<<< HEAD
-                         '[ExportNifti] ' + os.path.abspath(self.project.folder) + '/data/raw_data/',
+                         '[ExportNifti] ' + os.path.join(self.project.folder, 'data', 'raw_data/'),
                          '[ExportToMIA] PatientName-StudyName-CreationDate-SeqNumber-Protocol-SequenceName-AcquisitionTime',
                          'CloseAfterExport'])
         # 'NoLogExport'if we don't want log export
-=======
-                         '[ExportNifti] ' + os.path.join(self.project.folder, 'data', 'raw_data/'),
-                         '[ExportToMIA] PatientName-StudyName-CreationDate-SeqNumber-Protocol-SequenceName-AcquisitionTime'])
->>>>>>> d5e6af70
 
         controller.read_log(self.project)
         self.data_browser.table_data.update_table(self.project)
