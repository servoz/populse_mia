--- conflicted
+++ resolved
@@ -1,333 +1,326 @@
-<<<<<<< HEAD
-import utils
-import hashlib # To generate the md5 of each scan
-import os
-
-=======
->>>>>>> 4fc99a76
-class Tag:
-
-    def __init__(self, name, replace, value, origin, original_value):
-        self.name = name
-        self.replace = replace
-        self.value = value
-        self.origin = origin
-        self.original_value = original_value
-
-    def resetTag(self):
-        self.value = self.original_value
-
-    def cloneTag(self, new_name):
-        return Tag(new_name, self.replace, self.value, "custom", self.original_value)
-
-class Scan:
-
-    def __init__(self, uid, file_path, md5):
-        self.uid = uid
-        self.file_path = file_path
-        self._tags = []
-        self._delete_tags = []
-        self.original_md5 = md5
-
-    def __lt__(self, other):
-        return self.file_path < other.file_path
-
-    def _get_tags(self):
-        return self._tags
-
-    def _get_delete_tags(self):
-        return self._delete_tags
-
-    def _get_json_tags(self):
-        return self._json_tags
-
-    def _get_nifti_tags(self):
-        return self._nifti_tags
-
-    def _get_custom_tags(self):
-        return self._custom_tags
-
-    def getAllTags(self):
-        result = []
-        deleteTag = []
-        replaceTag = []
-        for tag in self._get_delete_tags():
-            if tag not in deleteTag:
-                deleteTag.append(tag)
-        for tag in self._get_tags():
-            if tag.name in deleteTag:
-                result.append(tag)
-            if tag not in deleteTag and tag not in result:
-                # If the tag has to replace another one (that is specified in tag.replace)
-                if tag.replace != "":
-                    # The tag is added in the result list
-                    result.append(tag)
-                    # The tag that has to be replaced is placed in the replaceTag list
-                    replaceTag.append(tag.replace)
-                    for l_tag in result:
-                        # The tag that has to be replaced is eventually deleted
-                        if l_tag.name == tag.replace:
-                            result.remove(l_tag)
-                            deleteTag.append(l_tag)
-                # If there is no need to replace another tag
-                else:
-                    # Checking if this tag has to be replaced
-                    if tag.name in replaceTag:
-                        deleteTag.append(tag)
-                    else:
-                        result.append(tag)
-            else:
-                pass
-        return result
-
-    def getAllTagsNames(self):
-        result = []
-        deleteTag = []
-        replaceTag = []
-        for tag in self._get_delete_tags():
-            if tag.name not in deleteTag:
-                deleteTag.append(tag.name)
-
-        for tag in self._get_tags():
-            if tag.name in deleteTag:
-                result.append(tag.name)
-
-            if tag.name not in deleteTag and tag.name not in result:
-                # If the tag has to replace another one (that is specified in tag.replace)
-                if tag.replace != "":
-                    # The tag is added in the result list
-                    result.append(tag.name)
-                    # The tag that has to be replaced is placed in the replaceTag list
-                    replaceTag.append(tag.replace)
-                    for l_tag in result:
-                        # The tag that has to be replaced is eventually deleted
-                        if l_tag == tag.replace:
-                            result.remove(l_tag)
-                            deleteTag.append(l_tag)
-                # If there is no need to replace another tag
-                else:
-                    # Checking if this tag has to be replaced
-                    if tag.name in replaceTag:
-                        deleteTag.append(tag.name)
-                    else:
-                        result.append(tag.name)
-            else:
-                pass
-        return result
-
-    def replaceTag(self, tag_to_add, tag_name_to_replace, tag_type):
-
-        for tag in self.getAllTags():
-            if tag.name == tag_name_to_replace:
-                self._tags.remove(tag)
-        self.addTag(tag_type, tag_to_add)
-
-
-    def addTag(self, tagtype, tag):
-        if tagtype == "json" or tagtype == "Json":
-            self._get_tags().append(tag)
-        if tagtype == "nifti" or tagtype == "Nifti":
-            self._get_tags().append(tag)
-        if tagtype == "custom" or tagtype == "Custom":
-            self._get_tags().append(tag)
-        return self
-
-    def addJsonTag(self, tag):
-        self.addTag("json", tag)
-
-    def addNiftiTag(self, tag):
-        self.addTag("nifti", tag)
-
-    def addCustomTag(self, tag):
-        self.addTag("custom", tag)
-
-    def delete_tag(self, tag):
-        self._get_delete_tags().append(tag)
-
-    def delete_tag_by_name(self, tag_name):
-        for tag in self.getAllTags():
-            if tag.name == tag_name:
-                self._tags.remove(tag)
-
-class Project:
-
-    def __init__(self, name):
-        import time
-        self.name = name
-        self.folder = ""
-        self.bdd_file = ""
-        self.date = time.strftime('%d/%m/%y %H:%M', time.localtime())
-        self._scans = []
-        self.user_tags = []
-        self.sort_tags = ['FileName']
-        self.sort_order = "ascending"
-        self.tags_to_visualize = ['FileName', 'PatientName', 'AcquisitionDate']  # Has to be read from MIA2 preferences later
-
-    def add_user_tag(self, name, original_value):
-        self.user_tags.append({'name': name, 'original_value': original_value})
-
-    def remove_user_tag(self, name):
-        for tag in self.user_tags:
-            if tag['name'] == name:
-                self.user_tags.remove()
-
-    def _get_scans(self):
-        return self._scans
-
-    def addScan(self, scan):
-        self._get_scans().append(scan)
-
-    def getAllTags(self):
-        result = []
-        for scan in self._get_scans():
-            tags = scan.getAllTags()
-            for i in range(len(tags)):
-                if tags[i] not in result:
-                    result.append(tags[i])
-        return result
-
-    def getAllTagsNames(self):
-        result = []
-        for scan in self._get_scans():
-            tagnames = scan.getAllTagsNames()
-            for i in range(len(tagnames)):
-                if tagnames[i] not in result:
-                    result.append(tagnames[i])
-
-        return result
-
-    def add_tag(self, tag):
-        for scan in self._get_scans():
-            scan.addTag("custom", tag)
-
-    def remove_tag_by_name(self, tag_name):
-        for user_tag in self.user_tags:
-            if user_tag['name'] == tag_name:
-                self.user_tags.remove(user_tag)
-                self.tags_to_visualize.remove(tag_name)
-        for scan in self._get_scans():
-            scan.delete_tag_by_name(tag_name)
-
-    def clone_tag(self, tag_to_clone, new_tag_name):
-        # Finding the tag to clone (getting the original value)
-        i = 0
-        for scan in self._get_scans():
-            if i == 1:
-                break
-            for tag in scan.getAllTags():
-                if tag.name == tag_to_clone:
-                    original_value = tag.original_value
-                    self.add_user_tag(new_tag_name, original_value)
-                    i += 1
-                    break
-
-        # Cloning it
-        for scan in self._get_scans():
-            for tag in scan.getAllTags():
-                if tag.name == tag_to_clone:
-                    new_tag = tag.cloneTag(new_tag_name)
-                    scan.addTag(tag.origin, new_tag)
-
-    def remove_scan(self, scan_path):
-        for scan in self._get_scans():
-            if scan.file_path == scan_path:
-                self._scans.remove(scan)
-
-    def reset_sort_tags(self):
-        self.sort_tags = []
-
-    def add_sort_tag(self, tag_name):
-        self.sort_tags.append(tag_name)
-
-    def sort_by_tags(self):
-        # for tag_name in self.sort_tags: #TODO: HAVE TO DEAL WITH THE MULTISORTING CASE
-        tag_name = self.sort_tags[0]
-        list_tags = []
-        for scan in self._get_scans():
-            for tag in scan.getAllTags():
-                if tag.name == tag_name:
-                    list_tags.append(tag.value[0])
-
-        # Sorting according to the tag values
-        if self.sort_order == "ascending":
-            self._scans = [x for _, x in sorted(zip(list_tags, self._scans))]
-        elif self.sort_order == "descending":
-            self._scans = [x for _, x in sorted(zip(list_tags, self._scans), reverse=True)]
-
-
-
-def serializer(obj):
-    import numpy as np
-    if isinstance(obj, Project):
-        return {'__class__': 'Project',
-                'name': obj.name,
-                'bdd_file': obj.bdd_file,
-                'folder': obj.folder,
-                'date': obj.date,
-                'scans': obj._get_scans(),
-                'user_tags': obj.user_tags,
-                'sort_tags': obj.sort_tags,
-                'sort_order': obj.sort_order,
-                'tags_to_visualize': obj.tags_to_visualize}
-
-    if isinstance(obj, Scan):
-        """'_json_tags': obj._get_json_tags(),
-        '_nifti_tags': obj._get_nifti_tags(),
-        '_custom_tags': obj._get_custom_tags()}"""
-        return {'__class__': 'Scan',
-                'uid': obj.uid,
-                'file_path': obj.file_path,
-                'original_md5': obj.original_md5,
-                'tags': obj._get_tags(),
-                'delete_tags': obj._get_delete_tags()}
-
-
-    if isinstance(obj, Tag):
-        if type(obj.value) is np.ndarray:
-            value = obj.value.tolist()
-        elif isinstance(obj.value, bytes):
-            print(obj.name)
-            value = obj.value.decode('utf-8')
-        else:
-            value = obj.value
-
-        if type(obj.original_value) is np.ndarray:
-            original_value = obj.original_value.tolist()
-        elif isinstance(obj.original_value, bytes):
-            original_value = obj.original_value.decode('utf-8')
-        else:
-            original_value = obj.original_value
-        return {'__class__': 'Tag',
-                'name': obj.name,
-                'replace': obj.replace,
-                'value': value, #str(obj.value)
-                'origin': obj.origin,#str(obj.original_value) below
-                'original_value': original_value}
-
-    raise TypeError(repr(obj) + " is not serializable !")
-
-
-def deserializer(obj_dict):
-    if "__class__" in obj_dict:
-        if obj_dict["__class__"] == "Project":
-            obj = Project(obj_dict["name"])
-            obj.folder = obj_dict["folder"]
-            obj.bdd_file = obj_dict["bdd_file"]
-            obj.date = obj_dict["date"]
-            obj._scans = obj_dict["scans"]
-            obj.user_tags = obj_dict["user_tags"]
-            obj.sort_tags = obj_dict["sort_tags"]
-            obj.sort_order = obj_dict["sort_order"]
-            obj.tags_to_visualize = obj_dict["tags_to_visualize"]
-            return obj
-        if obj_dict["__class__"] == "Scan":
-            obj = Scan(obj_dict["uid"], obj_dict["file_path"], obj_dict["original_md5"])
-            obj._tags = obj_dict["tags"]
-            obj._delete_tags = obj_dict["delete_tags"]
-            return obj
-        if obj_dict["__class__"] == "Tag":
-            obj = Tag(obj_dict["name"], obj_dict["replace"], obj_dict["value"], obj_dict["origin"],
-                      obj_dict["original_value"])
-
-            return obj
+class Tag:
+
+    def __init__(self, name, replace, value, origin, original_value):
+        self.name = name
+        self.replace = replace
+        self.value = value
+        self.origin = origin
+        self.original_value = original_value
+
+    def resetTag(self):
+        self.value = self.original_value
+
+    def cloneTag(self, new_name):
+        return Tag(new_name, self.replace, self.value, "custom", self.original_value)
+
+class Scan:
+
+    def __init__(self, uid, file_path, md5):
+        self.uid = uid
+        self.file_path = file_path
+        self._tags = []
+        self._delete_tags = []
+        self.original_md5 = md5
+
+    def __lt__(self, other):
+        return self.file_path < other.file_path
+
+    def _get_tags(self):
+        return self._tags
+
+    def _get_delete_tags(self):
+        return self._delete_tags
+
+    def _get_json_tags(self):
+        return self._json_tags
+
+    def _get_nifti_tags(self):
+        return self._nifti_tags
+
+    def _get_custom_tags(self):
+        return self._custom_tags
+
+    def getAllTags(self):
+        result = []
+        deleteTag = []
+        replaceTag = []
+        for tag in self._get_delete_tags():
+            if tag not in deleteTag:
+                deleteTag.append(tag)
+        for tag in self._get_tags():
+            if tag.name in deleteTag:
+                result.append(tag)
+            if tag not in deleteTag and tag not in result:
+                # If the tag has to replace another one (that is specified in tag.replace)
+                if tag.replace != "":
+                    # The tag is added in the result list
+                    result.append(tag)
+                    # The tag that has to be replaced is placed in the replaceTag list
+                    replaceTag.append(tag.replace)
+                    for l_tag in result:
+                        # The tag that has to be replaced is eventually deleted
+                        if l_tag.name == tag.replace:
+                            result.remove(l_tag)
+                            deleteTag.append(l_tag)
+                # If there is no need to replace another tag
+                else:
+                    # Checking if this tag has to be replaced
+                    if tag.name in replaceTag:
+                        deleteTag.append(tag)
+                    else:
+                        result.append(tag)
+            else:
+                pass
+        return result
+
+    def getAllTagsNames(self):
+        result = []
+        deleteTag = []
+        replaceTag = []
+        for tag in self._get_delete_tags():
+            if tag.name not in deleteTag:
+                deleteTag.append(tag.name)
+
+        for tag in self._get_tags():
+            if tag.name in deleteTag:
+                result.append(tag.name)
+
+            if tag.name not in deleteTag and tag.name not in result:
+                # If the tag has to replace another one (that is specified in tag.replace)
+                if tag.replace != "":
+                    # The tag is added in the result list
+                    result.append(tag.name)
+                    # The tag that has to be replaced is placed in the replaceTag list
+                    replaceTag.append(tag.replace)
+                    for l_tag in result:
+                        # The tag that has to be replaced is eventually deleted
+                        if l_tag == tag.replace:
+                            result.remove(l_tag)
+                            deleteTag.append(l_tag)
+                # If there is no need to replace another tag
+                else:
+                    # Checking if this tag has to be replaced
+                    if tag.name in replaceTag:
+                        deleteTag.append(tag.name)
+                    else:
+                        result.append(tag.name)
+            else:
+                pass
+        return result
+
+    def replaceTag(self, tag_to_add, tag_name_to_replace, tag_type):
+
+        for tag in self.getAllTags():
+            if tag.name == tag_name_to_replace:
+                self._tags.remove(tag)
+        self.addTag(tag_type, tag_to_add)
+
+
+    def addTag(self, tagtype, tag):
+        if tagtype == "json" or tagtype == "Json":
+            self._get_tags().append(tag)
+        if tagtype == "nifti" or tagtype == "Nifti":
+            self._get_tags().append(tag)
+        if tagtype == "custom" or tagtype == "Custom":
+            self._get_tags().append(tag)
+        return self
+
+    def addJsonTag(self, tag):
+        self.addTag("json", tag)
+
+    def addNiftiTag(self, tag):
+        self.addTag("nifti", tag)
+
+    def addCustomTag(self, tag):
+        self.addTag("custom", tag)
+
+    def delete_tag(self, tag):
+        self._get_delete_tags().append(tag)
+
+    def delete_tag_by_name(self, tag_name):
+        for tag in self.getAllTags():
+            if tag.name == tag_name:
+                self._tags.remove(tag)
+
+class Project:
+
+    def __init__(self, name):
+        import time
+        self.name = name
+        self.folder = ""
+        self.bdd_file = ""
+        self.date = time.strftime('%d/%m/%y %H:%M', time.localtime())
+        self._scans = []
+        self.user_tags = []
+        self.sort_tags = ['FileName']
+        self.sort_order = "ascending"
+        self.tags_to_visualize = ['FileName', 'PatientName', 'AcquisitionDate']  # Has to be read from MIA2 preferences later
+
+    def add_user_tag(self, name, original_value):
+        self.user_tags.append({'name': name, 'original_value': original_value})
+
+    def remove_user_tag(self, name):
+        for tag in self.user_tags:
+            if tag['name'] == name:
+                self.user_tags.remove()
+
+    def _get_scans(self):
+        return self._scans
+
+    def addScan(self, scan):
+        self._get_scans().append(scan)
+
+    def getAllTags(self):
+        result = []
+        for scan in self._get_scans():
+            tags = scan.getAllTags()
+            for i in range(len(tags)):
+                if tags[i] not in result:
+                    result.append(tags[i])
+        return result
+
+    def getAllTagsNames(self):
+        result = []
+        for scan in self._get_scans():
+            tagnames = scan.getAllTagsNames()
+            for i in range(len(tagnames)):
+                if tagnames[i] not in result:
+                    result.append(tagnames[i])
+
+        return result
+
+    def add_tag(self, tag):
+        for scan in self._get_scans():
+            scan.addTag("custom", tag)
+
+    def remove_tag_by_name(self, tag_name):
+        for user_tag in self.user_tags:
+            if user_tag['name'] == tag_name:
+                self.user_tags.remove(user_tag)
+                self.tags_to_visualize.remove(tag_name)
+        for scan in self._get_scans():
+            scan.delete_tag_by_name(tag_name)
+
+    def clone_tag(self, tag_to_clone, new_tag_name):
+        # Finding the tag to clone (getting the original value)
+        i = 0
+        for scan in self._get_scans():
+            if i == 1:
+                break
+            for tag in scan.getAllTags():
+                if tag.name == tag_to_clone:
+                    original_value = tag.original_value
+                    self.add_user_tag(new_tag_name, original_value)
+                    i += 1
+                    break
+
+        # Cloning it
+        for scan in self._get_scans():
+            for tag in scan.getAllTags():
+                if tag.name == tag_to_clone:
+                    new_tag = tag.cloneTag(new_tag_name)
+                    scan.addTag(tag.origin, new_tag)
+
+    def remove_scan(self, scan_path):
+        for scan in self._get_scans():
+            if scan.file_path == scan_path:
+                self._scans.remove(scan)
+
+    def reset_sort_tags(self):
+        self.sort_tags = []
+
+    def add_sort_tag(self, tag_name):
+        self.sort_tags.append(tag_name)
+
+    def sort_by_tags(self):
+        # for tag_name in self.sort_tags: #TODO: HAVE TO DEAL WITH THE MULTISORTING CASE
+        tag_name = self.sort_tags[0]
+        list_tags = []
+        for scan in self._get_scans():
+            for tag in scan.getAllTags():
+                if tag.name == tag_name:
+                    list_tags.append(tag.value[0])
+
+        # Sorting according to the tag values
+        if self.sort_order == "ascending":
+            self._scans = [x for _, x in sorted(zip(list_tags, self._scans))]
+        elif self.sort_order == "descending":
+            self._scans = [x for _, x in sorted(zip(list_tags, self._scans), reverse=True)]
+
+
+
+def serializer(obj):
+    import numpy as np
+    if isinstance(obj, Project):
+        return {'__class__': 'Project',
+                'name': obj.name,
+                'bdd_file': obj.bdd_file,
+                'folder': obj.folder,
+                'date': obj.date,
+                'scans': obj._get_scans(),
+                'user_tags': obj.user_tags,
+                'sort_tags': obj.sort_tags,
+                'sort_order': obj.sort_order,
+                'tags_to_visualize': obj.tags_to_visualize}
+
+    if isinstance(obj, Scan):
+        """'_json_tags': obj._get_json_tags(),
+        '_nifti_tags': obj._get_nifti_tags(),
+        '_custom_tags': obj._get_custom_tags()}"""
+        return {'__class__': 'Scan',
+                'uid': obj.uid,
+                'file_path': obj.file_path,
+                'original_md5': obj.original_md5,
+                'tags': obj._get_tags(),
+                'delete_tags': obj._get_delete_tags()}
+
+
+    if isinstance(obj, Tag):
+        if type(obj.value) is np.ndarray:
+            value = obj.value.tolist()
+        elif isinstance(obj.value, bytes):
+            print(obj.name)
+            value = obj.value.decode('utf-8')
+        else:
+            value = obj.value
+
+        if type(obj.original_value) is np.ndarray:
+            original_value = obj.original_value.tolist()
+        elif isinstance(obj.original_value, bytes):
+            original_value = obj.original_value.decode('utf-8')
+        else:
+            original_value = obj.original_value
+        return {'__class__': 'Tag',
+                'name': obj.name,
+                'replace': obj.replace,
+                'value': value, #str(obj.value)
+                'origin': obj.origin,#str(obj.original_value) below
+                'original_value': original_value}
+
+    raise TypeError(repr(obj) + " is not serializable !")
+
+
+def deserializer(obj_dict):
+    if "__class__" in obj_dict:
+        if obj_dict["__class__"] == "Project":
+            obj = Project(obj_dict["name"])
+            obj.folder = obj_dict["folder"]
+            obj.bdd_file = obj_dict["bdd_file"]
+            obj.date = obj_dict["date"]
+            obj._scans = obj_dict["scans"]
+            obj.user_tags = obj_dict["user_tags"]
+            obj.sort_tags = obj_dict["sort_tags"]
+            obj.sort_order = obj_dict["sort_order"]
+            obj.tags_to_visualize = obj_dict["tags_to_visualize"]
+            return obj
+        if obj_dict["__class__"] == "Scan":
+            obj = Scan(obj_dict["uid"], obj_dict["file_path"], obj_dict["original_md5"])
+            obj._tags = obj_dict["tags"]
+            obj._delete_tags = obj_dict["delete_tags"]
+            return obj
+        if obj_dict["__class__"] == "Tag":
+            obj = Tag(obj_dict["name"], obj_dict["replace"], obj_dict["value"], obj_dict["origin"],
+                      obj_dict["original_value"])
+
+            return obj
     return obj_dict