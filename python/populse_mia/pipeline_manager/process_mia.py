--- conflicted
+++ resolved
@@ -89,10 +89,6 @@
                     for single_value in output_value:
                         self.manage_brick_output_before_run(single_value)
                 else:
-<<<<<<< HEAD
-                    print('\nEntering manage_brick_output_before_run ...\n')
-=======
->>>>>>> 69c913a1
                     self.manage_brick_output_before_run(output_value)
 
     def manage_brick_after_run(self):
