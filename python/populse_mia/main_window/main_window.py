# -*- coding: utf-8 -*- #
"""Module to define main window settings

Contains:
    Class:
    -MainWindow

"""

##########################################################################
# Populse_mia - Copyright (C) IRMaGe/CEA, 2018
# Distributed under the terms of the CeCILL license, as published by
# the CEA-CNRS-INRIA. Refer to the LICENSE file or to
# http://www.cecill.info/licences/Licence_CeCILL_V2.1-en.html
# for details.
##########################################################################

import subprocess
import os
import webbrowser
import shutil
from datetime import datetime
import glob

# PyQt5 imports
from PyQt5.QtGui import QIcon
from PyQt5.QtWidgets import QWidget, QTabWidget, QVBoxLayout, QAction, \
    QMainWindow, QMessageBox, QMenu, QPushButton, \
    QApplication, QLabel

# Populse_MIA imports
from populse_mia.software_properties.saved_projects import SavedProjects
from populse_mia.software_properties.config import Config
from populse_mia.data_browser.data_browser import DataBrowser
from populse_mia.pipeline_manager.pipeline_manager_tab import \
    PipelineManagerTab
from populse_mia.pipeline_manager.process_library import InstallProcesses, \
    PackageLibraryDialog
import populse_mia.project.controller as controller
from populse_mia.project.project import Project, COLLECTION_CURRENT
from populse_mia.pop_ups.pop_up_new_project import PopUpNewProject
from populse_mia.pop_ups.pop_up_open_project import PopUpOpenProject
from populse_mia.pop_ups.pop_up_preferences import PopUpPreferences
from populse_mia.pop_ups.pop_up_properties import PopUpProperties
from populse_mia.pop_ups.pop_up_save_project_as import PopUpSaveProjectAs
from populse_mia.pop_ups.pop_up_quit import PopUpQuit
from populse_mia.pop_ups.pop_up_see_all_projects import PopUpSeeAllProjects


class MainWindow(QMainWindow):

    """

    Main window class, initializes the software appearance and defines interactions with the user.

    Attributes:
        :param project: current project in the software
        :param test: boolean if the widget is launched from unit tests or not
        :param deleted_projects: projects that have been deleted

    Methods:
        - add_clinical_tags: adds the clinical tags to the database and the
        data browser
        - check_unsaved_modifications: checks if there are differences
        between the current project and the database
        - closeEvent: overrides the closing event to check if there are
        unsaved modifications
        - create_actions: creates the actions in each menu
        - create_menus: creates the menu-bar
        - create_project_pop_up: creates a new project
        - create_tabs: creates the tabs
        - documentation: opens the documentation in a web browser
        - import_data: calls the import software (MRI File Manager)
        - install_processes_pop_up: opens the install processes pop-up
        - open_project_pop_up: opens a pop-up to open a project and updates
        the recent projects
        - open_recent_project: opens a recent project
        - package_library_pop_up: opens the package library pop-up
        - project_properties_pop_up: opens the project properties pop-up
        - redo: redoes the last action made by the user
        - remove_raw_files_useless: removes the useless raw files of the
        current project
        - save: saves either the current project or the current pipeline
        - save_as: saves either the current project or the current pipeline
        under a new name
        - save_project_as: opens a pop-up to save the current project as
        - saveChoice: checks if the project needs to be saved as or just saved
        - see_all_projects: opens a pop-up to show the recent projects
        - software_preferences_pop_up: opens the MIA2 preferences pop-up
        - switch_project: switches project if it's possible
        - tab_changed: method called when the tab is changed
        - undo: undoes the last action made by the user
        - update_package_library_action: updates the package library action
        depending on the mode
        - update_project: updates the project once the database has been
        updated
        - update_recent_projects_actions: updates the list of recent projects

    """

    def __init__(self, project, test=False, deleted_projects=None):

        super(MainWindow, self).__init__()

        QApplication.restoreOverrideCursor()

        if deleted_projects is not None and deleted_projects:
            message = "These projects have been deleted:\n"
            for deleted_project in deleted_projects:
                message += "- {0}\n".format(deleted_project)

            msg = QMessageBox()
            msg.setIcon(QMessageBox.Warning)
            msg.setText("Deleted projects")
            msg.setInformativeText(message)
            msg.setWindowTitle("Warning")
            msg.setStandardButtons(QMessageBox.Ok)
            msg.buttonClicked.connect(msg.close)
            msg.exec()

        sources_images_dir = os.path.join(os.path.dirname(os.path.dirname(
            os.path.realpath(__file__))),
                                          "sources_images")
        self.project = project
        self.test = test
        app_icon = QIcon(os.path.join(sources_images_dir, 'brain_mri.jpeg'))
        self.setWindowIcon(app_icon)

        self.saved_projects = SavedProjects()
        self.saved_projects_list = self.saved_projects.pathsList

        self.saved_projects_actions = []

        self.config = Config()
        background_color = self.config.getBackgroundColor()
        text_color = self.config.getTextColor()
        self.windowName = "MIA - Multiparametric Image Analysis"
        if self.config.dev_mode:
            self.windowName += " (Developer mode)"
        self.windowName += " - "
        self.projectName = "Unnamed project"

        self.setStyleSheet("background-color:" + background_color +
                           ";color:" + text_color + ";")

        # Create actions & menus
        self.create_actions()
        self.create_menus()

        self.statusBar().showMessage('Please create a new project (Ctrl+N) or '
                                     'open an existing project (Ctrl+O)')

        self.setWindowTitle(self.windowName + self.projectName)

        # Create Tabs
        self.create_tabs()
        self.setCentralWidget(self.centralWindow)
        self.showMaximized()

    def add_clinical_tags(self):
        """
        Adds the clinical tags to the database and the data browser

        """
        added_tags = self.project.add_clinical_tags()
        for tag in added_tags:
            column = self.data_browser.table_data.get_index_insertion(tag)
            self.data_browser.table_data.add_column(column, tag)

    def check_unsaved_modifications(self):
        """
        Checks if there are differences between the current project and the database

        :return: True if there are unsaved modifications, False otherwise
        """
        if self.project.isTempProject:
            if len(self.project.session.get_documents_names(COLLECTION_CURRENT)) > 0:
                return True
            else:
                return False
        elif self.project.hasUnsavedModifications():
            return True
        else:
            return False

    def closeEvent(self, event):
        """
        Overrides the closing event to check if there are unsaved modifications

        :param event: closing event
        """

        if self.check_unsaved_modifications() == False or self.test:
            can_exit = True

        else:
            self.pop_up_close = PopUpQuit(self.project)
            self.pop_up_close.save_as_signal.connect(self.saveChoice)
            self.pop_up_close.exec()
            can_exit = self.pop_up_close.can_exit()

        if can_exit:
            self.project.unsaveModifications()

            # Clean up
            config = Config()
            opened_projects = config.get_opened_projects()
            opened_projects.remove(self.project.folder)
            config.set_opened_projects(opened_projects)
            self.remove_raw_files_useless()

            event.accept()
        else:
            event.ignore()

    def create_actions(self):
        """
        Creates the actions in each menu

        """

        sources_images_dir = os.path.join(os.path.dirname(os.path.dirname(
            os.path.realpath(__file__))),
                                          "sources_images")
        self.action_create = QAction('New project', self)
        self.action_create.setShortcut('Ctrl+N')

        self.action_open = QAction('Open project', self)
        self.action_open.setShortcut('Ctrl+O')

        self.action_save = QAction('Save', self)
        self.action_save.setShortcut('Ctrl+S')
        self.addAction(self.action_save)

        self.action_save_as = QAction('Save as', self)
        self.action_save_as.setShortcut('Ctrl+Shift+S')
        self.addAction(self.action_save_as)

        self.action_import = QAction(QIcon( os.path.join(sources_images_dir,
                                                         'Blue.png')),
                                     'Import', self)
        self.action_import.setShortcut('Ctrl+I')

        for i in range(self.config.get_max_projects()):
            self.saved_projects_actions.append(QAction(self, visible=False,
                                            triggered=self.open_recent_project)
                                               )

        self.action_see_all_projects = QAction('See all projects', self)

        self.action_project_properties = QAction('Project properties', self)

        self.action_software_preferences = QAction('MIA preferences', self)

        self.action_package_library = QAction('Package library manager', self)
        if Config().get_clinical_mode() == 'yes':
            self.action_package_library.setDisabled(True)
        else:
            self.action_package_library.setEnabled(True)

        self.action_exit = QAction(QIcon(os.path.join(sources_images_dir,
                                                      'exit.png')), 'Exit',
                                   self)
        self.action_exit.setShortcut('Ctrl+W')

        self.action_undo = QAction('Undo', self)
        self.action_undo.setShortcut('Ctrl+Z')

        self.action_redo = QAction('Redo', self)
        self.action_redo.setShortcut('Ctrl+Y')

        self.action_documentation = QAction('Documentation', self)

        self.action_install_processes_folder = QAction('From folder', self)
        self.action_install_processes_zip = QAction('From zip file', self)
        # if Config().get_clinical_mode() == 'yes':
        #     self.action_install_processes.setDisabled(True)
        # else:
        #     self.action_install_processes.setEnabled(True)

        # Connection of the several triggered signals of the actions to some
        # other methods
        self.action_create.triggered.connect(self.create_project_pop_up)
        self.action_open.triggered.connect(self.open_project_pop_up)
        self.action_exit.triggered.connect(self.close)
        self.action_save.triggered.connect(self.save)
        self.action_save_as.triggered.connect(self.save_as)
        self.action_import.triggered.connect(self.import_data)
        self.action_see_all_projects.triggered.connect(self.see_all_projects)
        self.action_project_properties.triggered.connect(
            self.project_properties_pop_up)
        self.action_software_preferences.triggered.connect(
            self.software_preferences_pop_up)
        self.action_package_library.triggered.connect(
            self.package_library_pop_up)
        self.action_undo.triggered.connect(self.undo)
        self.action_redo.triggered.connect(self.redo)
        self.action_documentation.triggered.connect(self.documentation)
        self.action_install_processes_folder.triggered.connect(lambda:
                                self.install_processes_pop_up(folder=True))
        self.action_install_processes_zip.triggered.connect(lambda:
                                self.install_processes_pop_up(folder=False))

    def create_menus(self):
        """
        Creates the menu-bar

        """

        # Menubar
        self.menu_file = self.menuBar().addMenu('File')
        self.menu_edition = self.menuBar().addMenu('Edit')
        self.menu_help = self.menuBar().addMenu('Help')
        self.menu_about = self.menuBar().addMenu('About')
        self.menu_more = self.menuBar().addMenu('More')
        self.menu_install_process = QMenu('Install processes', self)
        self.menu_more.addMenu(self.menu_install_process)

        # Submenu of menu_file menu
        self.menu_saved_projects = QMenu('Saved projects', self)

        # Actions in the "File" menu
        self.menu_file.addAction(self.action_create)
        self.menu_file.addAction(self.action_open)

        self.action_save_project = self.menu_file.addAction("Save project")
        self.action_save_project_as = self.menu_file.addAction("Save "
                                                               "project as")
        self.action_save_project.triggered.connect(self.saveChoice)
        self.action_save_project_as.triggered.connect(self.save_project_as)

        self.menu_file.addSeparator()
        self.menu_file.addAction(self.action_import)
        self.menu_file.addSeparator()
        self.menu_file.addMenu(self.menu_saved_projects)
        for i in range(self.config.get_max_projects()):
            self.menu_saved_projects.addAction(self.saved_projects_actions[i])
        self.menu_saved_projects.addSeparator()
        self.menu_saved_projects.addAction(self.action_see_all_projects)
        self.menu_file.addSeparator()
        self.menu_file.addAction(self.action_software_preferences)
        self.menu_file.addAction(self.action_project_properties)
        self.menu_file.addAction(self.action_package_library)
        self.menu_file.addSeparator()
        self.menu_file.addAction(self.action_exit)
        self.update_recent_projects_actions()

        # Actions in the "Edition" menu
        self.menu_edition.addAction(self.action_undo)
        self.menu_edition.addAction(self.action_redo)

        # Actions in the "Help" menu
        self.menu_help.addAction(self.action_documentation)
        self.menu_help.addAction('Credits')

        # Actions in the "More > Install processes" menu
        self.menu_install_process.addAction(
            self.action_install_processes_folder)
        self.menu_install_process.addAction(self.action_install_processes_zip)

<<<<<<< HEAD
    def undo(self):
        """
        Undoes the last action made by the user

        """
        if self.tabs.tabText(self.tabs.currentIndex()).replace("&", "",
                                                       1) == 'Data Browser':
            # In Data Browser
            self.project.undo(self.data_browser.table_data)
            # Action reverted in the Database
        elif self.tabs.tabText(self.tabs.currentIndex()).replace("&", "",
                                                      1) == 'Pipeline Manager':
            # In Pipeline Manager
            self.pipeline_manager.undo()

    def redo(self):
        """
        Redoes the last action made by the user

        """
        if self.tabs.tabText(self.tabs.currentIndex()).replace("&", "",
                                                       1) == 'Data Browser':
            # In Data Browser
            self.project.redo(self.data_browser.table_data)
            # Action remade in the Database
        elif self.tabs.tabText(self.tabs.currentIndex()).replace("&", "",
                                                     1) == 'Pipeline Manager':
            # In Pipeline Manager
            self.pipeline_manager.redo()

    def closeEvent(self, event):
=======
    def create_project_pop_up(self):
>>>>>>> cc65594d
        """
        Creates a new project

        """

        if self.check_unsaved_modifications():
            self.pop_up_close = PopUpQuit(self.project)
            self.pop_up_close.save_as_signal.connect(self.saveChoice)
            self.pop_up_close.exec()
            can_switch = self.pop_up_close.can_exit()

        else:
<<<<<<< HEAD
            for filename in glob.glob(os.path.join(os.path.relpath(
                    self.project.folder), 'data', 'raw_data', '*')):
                scan = os.path.basename(filename)
                # The file is removed only if it's not a scan in the
                # project, and if it's not a logExport
                # Json files associated to nii files are kept for the
                # raw_data folder
                file_name, file_extension = os.path.splitext(scan)
                file_in_database = False
                for database_scan in \
                        self.project.session.get_documents_names(
                            COLLECTION_CURRENT):
                    if file_name in database_scan:
                        file_in_database = True
                if "logExport" in scan:
                    file_in_database = True
                if not file_in_database:
                    os.remove(filename)
            for filename in glob.glob(os.path.join(os.path.relpath(
                    self.project.folder), 'data', 'derived_data', '*')):
                scan = os.path.basename(filename)
                # The file is removed only if it's not a scan in the project, and if it's not a logExport
                if self.project.session.get_document(COLLECTION_CURRENT,
                                         os.path.join("data",
                                                      "derived_data", scan)) \
                        is None and "logExport" not in scan:
                    os.remove(filename)
            for filename in glob.glob(os.path.join(os.path.relpath(
                    self.project.folder), 'data', 'downloaded_data', '*')):
                scan = os.path.basename(filename)
                # The file is removed only if it's not a scan in the
                # project, and if it's not a logExport
                if self.project.session.get_document(COLLECTION_CURRENT,
                                     os.path.join("data",
                                                  "downloaded_data", scan)) \
                        is None and "logExport" not in scan:
                    os.remove(filename)
            self.project.database.__exit__(None, None, None)
=======
            can_switch = True
        if can_switch:
>>>>>>> cc65594d

            # Opens a pop-up when the 'New project' action is clicked and updates the recent projects
            self.exPopup = PopUpNewProject()

<<<<<<< HEAD
        if self.tabs.tabText(self.tabs.currentIndex()).replace(
                "&", "", 1) == 'Data Browser':
            # In Data Browser
            self.saveChoice()
        elif self.tabs.tabText(self.tabs.currentIndex()).replace(
                "&", "", 1) == 'Pipeline Manager':
            # In Pipeline Manager
            self.pipeline_manager.savePipeline()

    def save_as(self):
        """
        Saves either the current project or the current pipeline under a
        new name
        """
        if self.tabs.tabText(self.tabs.currentIndex()).replace(
                "&", "", 1) == 'Data Browser':
            # In Data Browser
            self.save_project_as()
        elif self.tabs.tabText(self.tabs.currentIndex()).replace(
                "&", "", 1) == 'Pipeline Manager':
            # In Pipeline Manager
            self.pipeline_manager.savePipelineAs()
=======
            if self.exPopup.exec_():

                self.project.session.unsave_modifications()
                self.remove_raw_files_useless()  # We remove the useless files from the old project
>>>>>>> cc65594d

                file_name = self.exPopup.selectedFiles()
                self.exPopup.get_filename(self.exPopup.selectedFiles())
                file_name = self.exPopup.relative_path

                # Removing the old project from the list of currently opened projects
                config = Config()
                opened_projects = config.get_opened_projects()
                opened_projects.remove(self.project.folder)
                config.set_opened_projects(opened_projects)

<<<<<<< HEAD
    def check_unsaved_modifications(self):
        """
        Checks if there are differences between the current project and the
        database

        :return: 1 if there are unsaved modifications, 0 otherwise
        """
        if self.project.isTempProject and len(
                self.project.session.get_documents_names(
                    COLLECTION_CURRENT)) > 0:
            return 1
        if self.project.isTempProject:
            return 0
        if self.project.hasUnsavedModifications():
            return 1
        else:
            return 0
=======
                self.project = Project(self.exPopup.relative_path, True)

                self.update_project(file_name)  # project updated everywhere
>>>>>>> cc65594d

    def create_tabs(self):
        """
        Creates the tabs
        """
        self.config = Config()

        self.tabs = QTabWidget()
        self.tabs.setAutoFillBackground(False)
        self.tabs.setStyleSheet('QTabBar{font-size:16pt;text-align: center}')
        self.tabs.setMovable(True)

        self.data_browser = DataBrowser(self.project, self)
        self.tabs.addTab(self.data_browser, "Data Browser")

        # To uncomment when the Data Viewer will be created
        # self.image_viewer = ImageViewer()
        self.image_viewer = QLabel("Coming soon...")
        self.tabs.addTab(self.image_viewer, "Data Viewer")

        self.pipeline_manager = PipelineManagerTab(self.project, [], self)
        self.tabs.addTab(self.pipeline_manager, "Pipeline Manager")

        self.tabs.currentChanged.connect(self.tab_changed)

        vertical_layout = QVBoxLayout()
        vertical_layout.addWidget(self.tabs)
        self.centralWindow = QWidget()
        self.centralWindow.setLayout(vertical_layout)

    @staticmethod
    def documentation():
        """
        Opens the documentation in a web browser

        """
        webbrowser.open('https://populse.github.io/populse_mia/html/index.html')

<<<<<<< HEAD
        self.exPopup = PopUpSaveProjectAs()
        if self.exPopup.exec_():

            old_folder = self.project.folder
            file_name = self.exPopup.relative_path
            data_path = os.path.join(os.path.relpath(
                self.exPopup.relative_path), 'data')
            database_path = os.path.join(os.path.relpath(
                self.exPopup.relative_path), 'database')
            properties_path = os.path.join(os.path.relpath(
                self.exPopup.relative_path), 'properties')
            filters_path = os.path.join(os.path.relpath(
                self.exPopup.relative_path), 'filters')
            data_path = os.path.join(os.path.relpath(
                self.exPopup.relative_path), 'data')
            raw_data_path = os.path.join(data_path, 'raw_data')
            derived_data_path = os.path.join(data_path, 'derived_data')
            downloaded_data_path = os.path.join(data_path, 'downloaded_data')

            # List of projects updated
            if not self.test:
                self.saved_projects_list = \
                    self.saved_projects.addSavedProject(file_name)
            self.update_recent_projects_actions()
=======
    def install_processes_pop_up(self, folder=False):
        """
        Opens the install processes pop-up

        :param folder: boolean, True if installing from a folder
        """
        self.pop_up_install_processes = InstallProcesses(self, folder=folder)
        self.pop_up_install_processes.show()
        self.pop_up_install_processes.process_installed.connect(
            self.pipeline_manager.processLibrary.update_process_library)
        self.pop_up_install_processes.process_installed.connect(
            self.pipeline_manager.processLibrary.pkg_library.update_config)
>>>>>>> cc65594d

    def import_data(self):
        """
        Calls the import software (MRI File Manager), reads the imported files and loads them into the database

        """
        # Opens the conversion software to convert the MRI files in Nifti/Json
        config = Config()
        code_exit = subprocess.call(['java', '-Xmx4096M', '-jar', config.get_mri_conv_path(),
                                     '[ExportNifti] ' + os.path.join(self.project.folder, 'data', 'raw_data'),
                                     '[ExportToMIA] PatientName-StudyName-CreationDate-SeqNumber-Protocol-SequenceName-'
                                     'AcquisitionTime',
                                     'CloseAfterExport'])
        # 'NoLogExport'if we don't want log export

<<<<<<< HEAD
            # Data files copied
            if os.path.exists(os.path.join(old_folder, 'data')):
                for filename in glob.glob(os.path.join(
                        os.path.relpath(old_folder), 'data', 'raw_data', '*')):
                    shutil.copy(filename, os.path.join(
                        os.path.relpath(data_path), 'raw_data'))
                for filename in glob.glob(os.path.join(
                        os.path.relpath(old_folder), 'data', 'derived_data', '*')):
                    shutil.copy(filename, os.path.join(
                        os.path.relpath(data_path), 'derived_data'))
                for filename in glob.glob(os.path.join(
                        os.path.relpath(old_folder), 'data', 'downloaded_data', '*')):
                    shutil.copy(filename, os.path.join(
                        os.path.relpath(data_path), 'downloaded_data'))

            if os.path.exists(os.path.join(old_folder, 'filters')):
                for filename in glob.glob(os.path.join(
                        os.path.relpath(old_folder), 'filters', '*')):
                    shutil.copy(filename, os.path.join(
                        os.path.relpath(filters_path)))

            # First we register the Database before commiting the last
            # pending modifications
            shutil.copy(os.path.join(os.path.relpath(
                old_folder), 'database', 'mia.db'),
                        os.path.join(os.path.relpath(
                            old_folder), 'database', 'mia_before_commit.db'))
=======
        if code_exit == 0:

            # Database filled
            new_scans = controller.read_log(self.project, self)

            # Table updated
            documents = self.project.session.get_documents_names(COLLECTION_CURRENT)
            self.data_browser.table_data.scans_to_visualize = documents
            self.data_browser.table_data.scans_to_search = documents
            self.data_browser.table_data.add_columns()
            self.data_browser.table_data.fill_headers()
            self.data_browser.table_data.add_rows(new_scans)
            self.data_browser.reset_search_bar()
            self.data_browser.frame_advanced_search.setHidden(True)
            self.data_browser.advanced_search.rows = []

        else:
            pass

    def open_project_pop_up(self):
        """
        Opens a pop-up to open a project and updates the recent projects

        """
        # Ui_Dialog() is defined in pop_ups.py
        # We check for unsaved modifications
        if self.check_unsaved_modifications():

            # If there are unsaved modifications, we ask the user what he wants to do
            self.pop_up_close = PopUpQuit(self.project)
            self.pop_up_close.save_as_signal.connect(self.saveChoice)
            self.pop_up_close.exec()
            can_switch = self.pop_up_close.can_exit()

        else:
            can_switch = True

        # We can open a new project
        if can_switch:
            self.exPopup = PopUpOpenProject()
            if self.exPopup.exec_():
                file_name = self.exPopup.selectedFiles()
                self.exPopup.get_filename(file_name)
                file_name = self.exPopup.relative_path

                self.switch_project(file_name, self.exPopup.name)  # We switch the project

    def open_recent_project(self):
        """
        Opens a recent project

        """
        # We check for unsaved modifications
        if self.check_unsaved_modifications():

            # If there are unsaved modifications, we ask the user what he wants to do
            self.pop_up_close = PopUpQuit(self.project)
            self.pop_up_close.save_as_signal.connect(self.saveChoice)
            self.pop_up_close.exec()
            can_switch = self.pop_up_close.can_exit()

        else:
            can_switch = True

        # We can open a new project
        if can_switch:
            action = self.sender()
            if action:
                file_name = action.data()
                entire_path = os.path.abspath(file_name)
                path, name = os.path.split(entire_path)
                relative_path = os.path.relpath(file_name)
                self.switch_project(relative_path, name)  # We switch the project

    def package_library_pop_up(self):
        """
        Opens the package library pop-up

        """

        self.pop_up_package_library = PackageLibraryDialog(self)
        self.pop_up_package_library.setGeometry(300, 200, 800, 600)
        self.pop_up_package_library.show()
        self.pop_up_package_library.signal_save.connect(self.pipeline_manager.processLibrary.update_process_library)

    def project_properties_pop_up(self):
        """
        Opens the project properties pop-up

        """

        old_tags = self.project.session.get_showed_tags()
        self.pop_up_settings = PopUpProperties(self.project, self.data_browser, old_tags)
        self.pop_up_settings.setGeometry(300, 200, 800, 600)
        self.pop_up_settings.show()

        if self.pop_up_settings.exec_():
            self.data_browser.table_data.update_visualized_columns(old_tags, self.project.session.get_showed_tags())

    def redo(self):
        """
        Redoes the last action made by the user

        """
        if self.tabs.tabText(self.tabs.currentIndex()).replace("&", "", 1) == 'Data Browser':
            # In Data Browser
            self.project.redo(self.data_browser.table_data)  # Action remade in the Database
        elif self.tabs.tabText(self.tabs.currentIndex()).replace("&", "", 1) == 'Pipeline Manager':
            # In Pipeline Manager
            self.pipeline_manager.redo()

    def remove_raw_files_useless(self):
        """
        Removes the useless raw files of the current project

        """

        # If it's unnamed project, we can remove the whole project
        if self.project.isTempProject:
            self.project.database.__exit__(None, None, None)
            shutil.rmtree(self.project.folder)
        else:
            for filename in glob.glob(os.path.join(os.path.relpath(self.project.folder), 'data', 'raw_data', '*')):
                scan = os.path.basename(filename)
                # The file is removed only if it's not a scan in the project, and if it's not a logExport
                # Json files associated to nii files are kept for the raw_data folder
                file_name, file_extension = os.path.splitext(scan)
                file_in_database = False
                for database_scan in self.project.session.get_documents_names(COLLECTION_CURRENT):
                    if file_name in database_scan:
                        file_in_database = True
                if "logExport" in scan:
                    file_in_database = True
                if not file_in_database:
                    os.remove(filename)
            for filename in glob.glob(os.path.join(os.path.relpath(self.project.folder), 'data', 'derived_data', '*')):
                scan = os.path.basename(filename)
                # The file is removed only if it's not a scan in the project, and if it's not a logExport
                if self.project.session.get_document(COLLECTION_CURRENT, os.path.join("data", "derived_data", scan)) \
                        is None and "logExport" not in scan:
                    os.remove(filename)
            for filename in glob.glob(os.path.join(os.path.relpath(self.project.folder), 'data',
                                                   'downloaded_data', '*')):
                scan = os.path.basename(filename)
                # The file is removed only if it's not a scan in the project, and if it's not a logExport
                if self.project.session.get_document(COLLECTION_CURRENT, os.path.join("data",
                                                                                      "downloaded_data", scan)) \
                        is None and "logExport" not in scan:
                    os.remove(filename)
            self.project.database.__exit__(None, None, None)

    def save(self):
        """
        Saves either the current project or the current pipeline
        """

        if self.tabs.tabText(self.tabs.currentIndex()).replace("&", "", 1) == 'Data Browser':
            # In Data Browser
            self.saveChoice()
        elif self.tabs.tabText(self.tabs.currentIndex()).replace("&", "", 1) == 'Pipeline Manager':
            # In Pipeline Manager
            self.pipeline_manager.savePipeline()

    def save_as(self):
        """
        Saves either the current project or the current pipeline under a new name
        """
        if self.tabs.tabText(self.tabs.currentIndex()).replace("&", "", 1) == 'Data Browser':
            # In Data Browser
            self.save_project_as()
        elif self.tabs.tabText(self.tabs.currentIndex()).replace("&", "", 1) == 'Pipeline Manager':
            # In Pipeline Manager
            self.pipeline_manager.savePipelineAs()

    def save_project_as(self):
        """
        Opens a pop-up to save the current project as

        """

        self.exPopup = PopUpSaveProjectAs()
        if self.exPopup.exec_():

            old_folder = self.project.folder
            file_name = self.exPopup.relative_path
            data_path = os.path.join(os.path.relpath(self.exPopup.relative_path), 'data')
            database_path = os.path.join(os.path.relpath(self.exPopup.relative_path), 'database')
            properties_path = os.path.join(os.path.relpath(self.exPopup.relative_path), 'properties')
            filters_path = os.path.join(os.path.relpath(self.exPopup.relative_path), 'filters')
            data_path = os.path.join(os.path.relpath(self.exPopup.relative_path), 'data')
            raw_data_path = os.path.join(data_path, 'raw_data')
            derived_data_path = os.path.join(data_path, 'derived_data')
            downloaded_data_path = os.path.join(data_path, 'downloaded_data')

            # List of projects updated
            if not self.test:
                self.saved_projects_list = self.saved_projects.addSavedProject(file_name)
            self.update_recent_projects_actions()

            os.makedirs(self.exPopup.relative_path)

            os.mkdir(data_path)
            os.mkdir(raw_data_path)
            os.mkdir(derived_data_path)
            os.mkdir(downloaded_data_path)
            os.mkdir(filters_path)

            # Data files copied
            if os.path.exists(os.path.join(old_folder, 'data')):
                for filename in glob.glob(os.path.join(os.path.relpath(old_folder), 'data', 'raw_data', '*')):
                    shutil.copy(filename, os.path.join(os.path.relpath(data_path), 'raw_data'))
                for filename in glob.glob(os.path.join(os.path.relpath(old_folder), 'data', 'derived_data', '*')):
                    shutil.copy(filename, os.path.join(os.path.relpath(data_path), 'derived_data'))
                for filename in glob.glob(os.path.join(os.path.relpath(old_folder), 'data', 'downloaded_data', '*')):
                    shutil.copy(filename, os.path.join(os.path.relpath(data_path), 'downloaded_data'))

            if os.path.exists(os.path.join(old_folder, 'filters')):
                for filename in glob.glob(os.path.join(os.path.relpath(old_folder), 'filters', '*')):
                    shutil.copy(filename, os.path.join(os.path.relpath(filters_path)))

            # First we register the Database before commiting the last pending modifications
            shutil.copy(os.path.join(os.path.relpath(old_folder), 'database', 'mia.db'),
                        os.path.join(os.path.relpath(old_folder), 'database', 'mia_before_commit.db'))
>>>>>>> cc65594d

            # We commit the last pending modifications
            self.project.saveModifications()

            os.mkdir(properties_path)
            shutil.copy(os.path.join(os.path.relpath(old_folder),
                                     'properties', 'properties.yml'),
                        os.path.relpath(properties_path))

            # We copy the Database with all the modifications commited in the new project
            os.mkdir(os.path.relpath(database_path))
            shutil.copy(os.path.join(os.path.relpath(old_folder), 'database', 'mia.db'), os.path.relpath(database_path))

            # We remove the Database with all the modifications saved in the old project
            os.remove(os.path.join(os.path.relpath(old_folder), 'database', 'mia.db'))

            # We reput the Database without the last modifications in the old project
            shutil.copy(os.path.join(os.path.relpath(old_folder), 'database', 'mia_before_commit.db'),
                        os.path.join(os.path.relpath(old_folder), 'database', 'mia.db'))

            os.remove(os.path.join(os.path.relpath(old_folder), 'database', 'mia_before_commit.db'))

            self.remove_raw_files_useless()  # We remove the useless files from the old project

            # Removing the old project from the list of currently opened projects
            config = Config()
            opened_projects = config.get_opened_projects()
            opened_projects.remove(self.project.folder)
            config.set_opened_projects(opened_projects)

            # project updated everywhere
            self.project = Project(self.exPopup.relative_path, False)
            self.project.setName(os.path.basename(self.exPopup.relative_path))
            self.project.setDate(datetime.now().strftime('%d/%m/%Y %H:%M:%S'))
            self.project.saveModifications()

            self.update_project(file_name, call_update_table=False) # project updated everywhere

            # If some files have been set in the pipeline editors, display a warning message
            if self.pipeline_manager.pipelineEditorTabs.has_pipeline_nodes():
                msg = QMessageBox()
                msg.setIcon(QMessageBox.Warning)
                msg.setText("This action moves the current database. All pipelines will need to be initialized "
                            "again before they can run.")
                msg.setWindowTitle("Warning")
                msg.setStandardButtons(QMessageBox.Ok)
                msg.buttonClicked.connect(msg.close)
                msg.exec()

    def saveChoice(self):
        """
        Checks if the project needs to be 'saved as' or just 'saved'

        """
        if self.project.isTempProject:
            self.save_project_as()
        else:
            controller.save_project(self.project)

    def see_all_projects(self):
        """
        Opens a pop-up to show the recent projects

        """
        # Ui_Dialog() is defined in pop_ups.py
        self.exPopup = PopUpSeeAllProjects(self.saved_projects, self)
        if self.exPopup.exec_():
            file_path = self.exPopup.relative_path
            if not self.test:
                self.saved_projects_list = self.saved_projects.addSavedProject(file_path)
            self.update_recent_projects_actions()

    def software_preferences_pop_up(self):
        """
        Opens the MIA2 preferences pop-up

        """

        self.pop_up_preferences = PopUpPreferences(self)
        self.pop_up_preferences.setGeometry(300, 200, 800, 600)
        self.pop_up_preferences.show()
        self.pop_up_preferences.use_clinical_mode_signal.connect(self.add_clinical_tags)

        # Modifying the options in the Pipeline Manager (verify if clinical mode)
        self.pop_up_preferences.signal_preferences_change.connect(self.pipeline_manager.update_clinical_mode)
        self.pop_up_preferences.signal_preferences_change.connect(self.update_package_library_action)

    def switch_project(self, file_path, name):
        """
        Verifies if it's possible to open the selected project and quit the current one

        :param file_path: raw file_path
        :param name: project name
        """
        # /!\ file_path and path are the same param

        # Switching project only if it's a different one
        if file_path != self.project.folder:

            # If the file exists
            if os.path.exists(os.path.join(file_path)):
                # If it is a MIA project
                if os.path.exists(os.path.join(file_path, "properties", "properties.yml")) \
                        and os.path.exists(os.path.join(file_path, "database", "mia.db")) \
                        and os.path.exists(os.path.join(file_path, "data", "raw_data")) \
                        and os.path.exists(os.path.join(file_path, "data", "derived_data")) \
                        and os.path.exists(os.path.join(file_path, "data", "downloaded_data")) \
                        and os.path.exists(os.path.join(file_path, "filters")):

                    # We check for invalid scans in the project

                    try:
                        temp_database = Project(file_path, False)
                    except IOError:
                        msg = QMessageBox()
                        msg.setIcon(QMessageBox.Warning)
                        msg.setText(
                            "project already opened")
                        msg.setInformativeText(
                            "The project at " + str(file_path) +
                            " is already opened in another instance of the software.")
                        msg.setWindowTitle("Warning")
                        msg.setStandardButtons(QMessageBox.Ok)
                        msg.buttonClicked.connect(msg.close)
                        msg.exec()
                        return False
                    problem_list = controller.verify_scans(temp_database, file_path)

                    # Message if invalid files
                    if problem_list:
                        str_msg = ""
                        for element in problem_list:
                            str_msg += element + "\n\n"
                        msg = QMessageBox()
                        msg.setIcon(QMessageBox.Warning)
                        msg.setText(
                            "These files have been modified or removed since "
                            "they have been converted for the first time:")
                        msg.setInformativeText(str_msg)
                        msg.setWindowTitle("Warning")
                        msg.setStandardButtons(QMessageBox.Ok)
                        msg.buttonClicked.connect(msg.close)
                        msg.exec()

                    self.project.session.unsave_modifications()
                    self.remove_raw_files_useless()  # We remove the useless files from the old project

                    # project removed from the opened projects list
                    config = Config()
                    opened_projects = config.get_opened_projects()
                    opened_projects.remove(self.project.folder)
                    config.set_opened_projects(opened_projects)

                    self.project = temp_database  # New Database

                    self.update_project(file_path)  # project updated everywhere

                    return True

                # Not a MIA project
                else:
                    msg = QMessageBox()
                    msg.setIcon(QMessageBox.Warning)
                    msg.setText("The project selected isn't a valid MIA project")
                    msg.setInformativeText(
                        "The project selected " + name + " isn't a MIA project.\nPlease select a valid one.")
                    msg.setWindowTitle("Warning")
                    msg.setStandardButtons(QMessageBox.Ok)
                    msg.buttonClicked.connect(msg.close)
                    msg.exec()
                    return False

            # The project doesn't exist anymore
            else:
                msg = QMessageBox()
                msg.setIcon(QMessageBox.Warning)
                msg.setText("The project selected doesn't exist anymore")
                msg.setInformativeText(
                    "The project selected " + name + " doesn't exist anymore.\nPlease select another one.")
                msg.setWindowTitle("Warning")
                msg.setStandardButtons(QMessageBox.Ok)
                msg.buttonClicked.connect(msg.close)
                msg.exec()
                return False

<<<<<<< HEAD
    def update_project(self, file_name, call_update_table=True):
        """
        Updates the project once the database has been updated

        :param file_name: File name of the new project
        :param call_update_table: boolean, True if we need to call update_table's method
        """

        self.data_browser.update_database(self.project)  # Database update data_browser
        self.pipeline_manager.update_project(self.project)

        if call_update_table:
            self.data_browser.table_data.update_table()  # Table updated

        # Window name updated
        if self.project.isTempProject:
            self.projectName = ('Unnamed project')
        else:
            self.projectName = self.project.getName()
        self.setWindowTitle(self.windowName + self.projectName)

        # List of project updated
        if not self.test:
            self.saved_projects_list = self.saved_projects.addSavedProject(file_name)
        self.update_recent_projects_actions()

    def update_recent_projects_actions(self):
        """
        Updates the list of recent projects

        """
        if self.saved_projects_list:
            for i in range(min(len(self.saved_projects_list),
                               self.config.get_max_projects())):
                text = os.path.basename(self.saved_projects_list[i])
                self.saved_projects_actions[i].setText(text)
                self.saved_projects_actions[i].setData(self.saved_projects_list[i])
                self.saved_projects_actions[i].setVisible(True)

    def see_all_projects(self):
        """
        Opens a pop-up to show the recent projects

        """
        # Ui_Dialog() is defined in pop_ups.py
        self.exPopup = PopUpSeeAllProjects(self.saved_projects, self)
        if self.exPopup.exec_():
            file_name = self.exPopup.relative_path
            if not self.test:
                self.saved_projects_list = self.saved_projects.addSavedProject(file_name)
            self.update_recent_projects_actions()

    def project_properties_pop_up(self):
        """
        Opens the project properties pop-up

        """

        old_tags = self.project.session.get_visibles()
        self.pop_up_settings = PopUpProperties(self.project, self.data_browser, old_tags)
        self.pop_up_settings.setGeometry(300, 200, 800, 600)
        self.pop_up_settings.show()

        if self.pop_up_settings.exec_():
            self.data_browser.table_data.update_visualized_columns(old_tags, self.project.session.get_visibles())

    def software_preferences_pop_up(self):
        """
        Opens the MIA2 preferences pop-up

        """

        self.pop_up_preferences = PopUpPreferences(self)
        self.pop_up_preferences.setGeometry(300, 200, 800, 600)
        self.pop_up_preferences.show()
        self.pop_up_preferences.use_clinical_mode_signal.connect(self.add_clinical_tags)

        # Modifying the options in the Pipeline Manager (verify if clinical mode)
        self.pop_up_preferences.signal_preferences_change.connect(self.pipeline_manager.update_clinical_mode)
        self.pop_up_preferences.signal_preferences_change.connect(self.update_package_library_action)

    def update_package_library_action(self):
        """
        Updates the package library action depending on the mode

        """
        if Config().get_clinical_mode() == 'yes':
            self.action_package_library.setDisabled(True)
            # self.action_install_processes.setDisabled(True)
        else:
            self.action_package_library.setEnabled(True)
            # self.action_install_processes.setEnabled(True)

    def package_library_pop_up(self):
        """
        Opens the package library pop-up

        """

        self.pop_up_package_library = PackageLibraryDialog(self)
        self.pop_up_package_library.setGeometry(300, 200, 800, 600)
        self.pop_up_package_library.show()
        self.pop_up_package_library.signal_save.connect(self.pipeline_manager.processLibrary.update_process_library)

    @staticmethod
    def documentation():
        """
        Opens the documentation in a web browser

        """
        webbrowser.open('https://populse.github.io/populse_mia/html/index.html')

    def install_processes_pop_up(self, folder=False):
        """
        Opens the install processes pop-up

        :param folder: boolean, True if installing from a folder
        """
        self.pop_up_install_processes = InstallProcesses(self, folder=folder)
        self.pop_up_install_processes.show()
        self.pop_up_install_processes.process_installed.connect(self.pipeline_manager.processLibrary.update_process_library)
        self.pop_up_install_processes.process_installed.connect(self.pipeline_manager.processLibrary.pkg_library.update_config)

    def add_clinical_tags(self):
        """
        Adds the clinical tags to the database and the data browser

        """
        added_tags = self.project.add_clinical_tags()
        for tag in added_tags:
            column = self.data_browser.table_data.get_index_insertion(tag)
            self.data_browser.table_data.add_column(column, tag)

    def import_data(self):
        """
        Calls the import software (MRI File Manager), reads the imported files and loads them into the database

        """
        # Opens the conversion software to convert the MRI files in Nifti/Json
        config = Config()
        code_exit = subprocess.call(['java', '-Xmx4096M', '-jar', config.get_mri_conv_path(),
                                     '[ExportNifti] ' + os.path.join(self.project.folder, 'data', 'raw_data'),
                                     '[ExportToMIA] PatientName-StudyName-CreationDate-SeqNumber-Protocol-SequenceName-'
                                     'AcquisitionTime',
                                     'CloseAfterExport'])
        # 'NoLogExport'if we don't want log export

        if code_exit == 0:

            # Database filled
            new_scans = controller.read_log(self.project, self)

            # Table updated
            documents = self.project.session.get_documents_names(COLLECTION_CURRENT)
            self.data_browser.table_data.scans_to_visualize = documents
            self.data_browser.table_data.scans_to_search = documents
            self.data_browser.table_data.add_columns()
            self.data_browser.table_data.fill_headers()
            self.data_browser.table_data.add_rows(new_scans)
            self.data_browser.reset_search_bar()
            self.data_browser.frame_advanced_search.setHidden(True)
            self.data_browser.advanced_search.rows = []

        else:
            pass

=======
>>>>>>> cc65594d
    def tab_changed(self):
        """
        Method called when the tab is changed

        """

        if self.tabs.tabText(self.tabs.currentIndex()).replace("&", "", 1) == 'Data Browser':
            # data_browser refreshed after working with pipelines
            old_scans = self.data_browser.table_data.scans_to_visualize
            documents = self.project.session.get_documents_names(COLLECTION_CURRENT)

            self.data_browser.table_data.add_columns()
            self.data_browser.table_data.fill_headers()

            self.data_browser.table_data.add_rows(documents)

            self.data_browser.table_data.scans_to_visualize = documents
            self.data_browser.table_data.scans_to_search = documents

            self.data_browser.table_data.itemChanged.disconnect()
            self.data_browser.table_data.fill_cells_update_table()
            self.data_browser.table_data.itemChanged.connect(self.data_browser.table_data.change_cell_color)

            self.data_browser.table_data.update_visualized_rows(old_scans)

            # Advanced search + search_bar opened
            old_search = self.project.currentFilter.search_bar
            self.data_browser.reset_search_bar()
            self.data_browser.search_bar.setText(old_search)

            if len(self.project.currentFilter.nots) > 0:
                self.data_browser.frame_advanced_search.setHidden(False)
                self.data_browser.advanced_search.scans_list = self.data_browser.table_data.scans_to_visualize
                self.data_browser.advanced_search.show_search()
                self.data_browser.advanced_search.apply_filter(self.project.currentFilter)

        elif self.tabs.tabText(self.tabs.currentIndex()).replace("&", "", 1) == 'Pipeline Manager':
            # Pipeline Manager
            # The pending modifications must be saved before working with pipelines (auto_commit)
            if self.project.hasUnsavedModifications():
                msg = QMessageBox()
                msg.setIcon(QMessageBox.Warning)
                msg.setText("Unsaved modifications in the Data Browser !")
                msg.setInformativeText(
                    "There are unsaved modifications in the database, "
                    "you need to save or remove them before working with pipelines.")
                msg.setWindowTitle("Warning")
                save_button = QPushButton("Save")
                save_button.clicked.connect(self.project.saveModifications)
                unsave_button = QPushButton("Not Save")
                unsave_button.clicked.connect(self.project.unsaveModifications)
                msg.addButton(save_button, QMessageBox.AcceptRole)
                msg.addButton(unsave_button, QMessageBox.AcceptRole)
                msg.exec()

    def undo(self):
        """
        Undoes the last action made by the user

        """
        if self.tabs.tabText(self.tabs.currentIndex()).replace("&", "", 1) == 'Data Browser':
            # In Data Browser
            self.project.undo(self.data_browser.table_data)  # Action reverted in the Database
        elif self.tabs.tabText(self.tabs.currentIndex()).replace("&", "", 1) == 'Pipeline Manager':
            # In Pipeline Manager
            self.pipeline_manager.undo()

    def update_package_library_action(self):
        """
        Updates the package library action depending on the mode

        """
        if Config().get_clinical_mode() == 'yes':
            self.action_package_library.setDisabled(True)
            # self.action_install_processes.setDisabled(True)
        else:
            self.action_package_library.setEnabled(True)
            # self.action_install_processes.setEnabled(True)

    def update_project(self, file_path, call_update_table=True):
        """
        Updates the project once the database has been updated

        :param file_path: File name of the new project
        :param call_update_table: boolean, True if we need to call update_table's method
        """

        self.data_browser.update_database(self.project)  # Database update data_browser
        self.pipeline_manager.update_project(self.project)

        if call_update_table:
            self.data_browser.table_data.update_table()  # Table updated

        # Window name updated
        if self.project.isTempProject:
            self.projectName = ('Unnamed project')
        else:
            self.projectName = self.project.getName()
        self.setWindowTitle(self.windowName + self.projectName)

        # List of project updated
        if not self.test:
            self.saved_projects_list = self.saved_projects.addSavedProject(file_path)
        self.update_recent_projects_actions()

    def update_recent_projects_actions(self):
        """
        Updates the list of recent projects

        """
        if self.saved_projects_list:
            for i in range(min(len(self.saved_projects_list), self.saved_projects.maxProjects)):
                text = os.path.basename(self.saved_projects_list[i])
                self.saved_projects_actions[i].setText(text)
                self.saved_projects_actions[i].setData(self.saved_projects_list[i])
                self.saved_projects_actions[i].setVisible(True)<|MERGE_RESOLUTION|>--- conflicted
+++ resolved
@@ -358,41 +358,7 @@
             self.action_install_processes_folder)
         self.menu_install_process.addAction(self.action_install_processes_zip)
 
-<<<<<<< HEAD
-    def undo(self):
-        """
-        Undoes the last action made by the user
-
-        """
-        if self.tabs.tabText(self.tabs.currentIndex()).replace("&", "",
-                                                       1) == 'Data Browser':
-            # In Data Browser
-            self.project.undo(self.data_browser.table_data)
-            # Action reverted in the Database
-        elif self.tabs.tabText(self.tabs.currentIndex()).replace("&", "",
-                                                      1) == 'Pipeline Manager':
-            # In Pipeline Manager
-            self.pipeline_manager.undo()
-
-    def redo(self):
-        """
-        Redoes the last action made by the user
-
-        """
-        if self.tabs.tabText(self.tabs.currentIndex()).replace("&", "",
-                                                       1) == 'Data Browser':
-            # In Data Browser
-            self.project.redo(self.data_browser.table_data)
-            # Action remade in the Database
-        elif self.tabs.tabText(self.tabs.currentIndex()).replace("&", "",
-                                                     1) == 'Pipeline Manager':
-            # In Pipeline Manager
-            self.pipeline_manager.redo()
-
-    def closeEvent(self, event):
-=======
     def create_project_pop_up(self):
->>>>>>> cc65594d
         """
         Creates a new project
 
@@ -405,82 +371,15 @@
             can_switch = self.pop_up_close.can_exit()
 
         else:
-<<<<<<< HEAD
-            for filename in glob.glob(os.path.join(os.path.relpath(
-                    self.project.folder), 'data', 'raw_data', '*')):
-                scan = os.path.basename(filename)
-                # The file is removed only if it's not a scan in the
-                # project, and if it's not a logExport
-                # Json files associated to nii files are kept for the
-                # raw_data folder
-                file_name, file_extension = os.path.splitext(scan)
-                file_in_database = False
-                for database_scan in \
-                        self.project.session.get_documents_names(
-                            COLLECTION_CURRENT):
-                    if file_name in database_scan:
-                        file_in_database = True
-                if "logExport" in scan:
-                    file_in_database = True
-                if not file_in_database:
-                    os.remove(filename)
-            for filename in glob.glob(os.path.join(os.path.relpath(
-                    self.project.folder), 'data', 'derived_data', '*')):
-                scan = os.path.basename(filename)
-                # The file is removed only if it's not a scan in the project, and if it's not a logExport
-                if self.project.session.get_document(COLLECTION_CURRENT,
-                                         os.path.join("data",
-                                                      "derived_data", scan)) \
-                        is None and "logExport" not in scan:
-                    os.remove(filename)
-            for filename in glob.glob(os.path.join(os.path.relpath(
-                    self.project.folder), 'data', 'downloaded_data', '*')):
-                scan = os.path.basename(filename)
-                # The file is removed only if it's not a scan in the
-                # project, and if it's not a logExport
-                if self.project.session.get_document(COLLECTION_CURRENT,
-                                     os.path.join("data",
-                                                  "downloaded_data", scan)) \
-                        is None and "logExport" not in scan:
-                    os.remove(filename)
-            self.project.database.__exit__(None, None, None)
-=======
             can_switch = True
         if can_switch:
->>>>>>> cc65594d
-
             # Opens a pop-up when the 'New project' action is clicked and updates the recent projects
             self.exPopup = PopUpNewProject()
 
-<<<<<<< HEAD
-        if self.tabs.tabText(self.tabs.currentIndex()).replace(
-                "&", "", 1) == 'Data Browser':
-            # In Data Browser
-            self.saveChoice()
-        elif self.tabs.tabText(self.tabs.currentIndex()).replace(
-                "&", "", 1) == 'Pipeline Manager':
-            # In Pipeline Manager
-            self.pipeline_manager.savePipeline()
-
-    def save_as(self):
-        """
-        Saves either the current project or the current pipeline under a
-        new name
-        """
-        if self.tabs.tabText(self.tabs.currentIndex()).replace(
-                "&", "", 1) == 'Data Browser':
-            # In Data Browser
-            self.save_project_as()
-        elif self.tabs.tabText(self.tabs.currentIndex()).replace(
-                "&", "", 1) == 'Pipeline Manager':
-            # In Pipeline Manager
-            self.pipeline_manager.savePipelineAs()
-=======
             if self.exPopup.exec_():
 
                 self.project.session.unsave_modifications()
                 self.remove_raw_files_useless()  # We remove the useless files from the old project
->>>>>>> cc65594d
 
                 file_name = self.exPopup.selectedFiles()
                 self.exPopup.get_filename(self.exPopup.selectedFiles())
@@ -492,29 +391,9 @@
                 opened_projects.remove(self.project.folder)
                 config.set_opened_projects(opened_projects)
 
-<<<<<<< HEAD
-    def check_unsaved_modifications(self):
-        """
-        Checks if there are differences between the current project and the
-        database
-
-        :return: 1 if there are unsaved modifications, 0 otherwise
-        """
-        if self.project.isTempProject and len(
-                self.project.session.get_documents_names(
-                    COLLECTION_CURRENT)) > 0:
-            return 1
-        if self.project.isTempProject:
-            return 0
-        if self.project.hasUnsavedModifications():
-            return 1
-        else:
-            return 0
-=======
                 self.project = Project(self.exPopup.relative_path, True)
 
                 self.update_project(file_name)  # project updated everywhere
->>>>>>> cc65594d
 
     def create_tabs(self):
         """
@@ -553,32 +432,6 @@
         """
         webbrowser.open('https://populse.github.io/populse_mia/html/index.html')
 
-<<<<<<< HEAD
-        self.exPopup = PopUpSaveProjectAs()
-        if self.exPopup.exec_():
-
-            old_folder = self.project.folder
-            file_name = self.exPopup.relative_path
-            data_path = os.path.join(os.path.relpath(
-                self.exPopup.relative_path), 'data')
-            database_path = os.path.join(os.path.relpath(
-                self.exPopup.relative_path), 'database')
-            properties_path = os.path.join(os.path.relpath(
-                self.exPopup.relative_path), 'properties')
-            filters_path = os.path.join(os.path.relpath(
-                self.exPopup.relative_path), 'filters')
-            data_path = os.path.join(os.path.relpath(
-                self.exPopup.relative_path), 'data')
-            raw_data_path = os.path.join(data_path, 'raw_data')
-            derived_data_path = os.path.join(data_path, 'derived_data')
-            downloaded_data_path = os.path.join(data_path, 'downloaded_data')
-
-            # List of projects updated
-            if not self.test:
-                self.saved_projects_list = \
-                    self.saved_projects.addSavedProject(file_name)
-            self.update_recent_projects_actions()
-=======
     def install_processes_pop_up(self, folder=False):
         """
         Opens the install processes pop-up
@@ -591,7 +444,6 @@
             self.pipeline_manager.processLibrary.update_process_library)
         self.pop_up_install_processes.process_installed.connect(
             self.pipeline_manager.processLibrary.pkg_library.update_config)
->>>>>>> cc65594d
 
     def import_data(self):
         """
@@ -607,35 +459,6 @@
                                      'CloseAfterExport'])
         # 'NoLogExport'if we don't want log export
 
-<<<<<<< HEAD
-            # Data files copied
-            if os.path.exists(os.path.join(old_folder, 'data')):
-                for filename in glob.glob(os.path.join(
-                        os.path.relpath(old_folder), 'data', 'raw_data', '*')):
-                    shutil.copy(filename, os.path.join(
-                        os.path.relpath(data_path), 'raw_data'))
-                for filename in glob.glob(os.path.join(
-                        os.path.relpath(old_folder), 'data', 'derived_data', '*')):
-                    shutil.copy(filename, os.path.join(
-                        os.path.relpath(data_path), 'derived_data'))
-                for filename in glob.glob(os.path.join(
-                        os.path.relpath(old_folder), 'data', 'downloaded_data', '*')):
-                    shutil.copy(filename, os.path.join(
-                        os.path.relpath(data_path), 'downloaded_data'))
-
-            if os.path.exists(os.path.join(old_folder, 'filters')):
-                for filename in glob.glob(os.path.join(
-                        os.path.relpath(old_folder), 'filters', '*')):
-                    shutil.copy(filename, os.path.join(
-                        os.path.relpath(filters_path)))
-
-            # First we register the Database before commiting the last
-            # pending modifications
-            shutil.copy(os.path.join(os.path.relpath(
-                old_folder), 'database', 'mia.db'),
-                        os.path.join(os.path.relpath(
-                            old_folder), 'database', 'mia_before_commit.db'))
-=======
         if code_exit == 0:
 
             # Database filled
@@ -859,7 +682,6 @@
             # First we register the Database before commiting the last pending modifications
             shutil.copy(os.path.join(os.path.relpath(old_folder), 'database', 'mia.db'),
                         os.path.join(os.path.relpath(old_folder), 'database', 'mia_before_commit.db'))
->>>>>>> cc65594d
 
             # We commit the last pending modifications
             self.project.saveModifications()
@@ -1045,175 +867,6 @@
                 msg.exec()
                 return False
 
-<<<<<<< HEAD
-    def update_project(self, file_name, call_update_table=True):
-        """
-        Updates the project once the database has been updated
-
-        :param file_name: File name of the new project
-        :param call_update_table: boolean, True if we need to call update_table's method
-        """
-
-        self.data_browser.update_database(self.project)  # Database update data_browser
-        self.pipeline_manager.update_project(self.project)
-
-        if call_update_table:
-            self.data_browser.table_data.update_table()  # Table updated
-
-        # Window name updated
-        if self.project.isTempProject:
-            self.projectName = ('Unnamed project')
-        else:
-            self.projectName = self.project.getName()
-        self.setWindowTitle(self.windowName + self.projectName)
-
-        # List of project updated
-        if not self.test:
-            self.saved_projects_list = self.saved_projects.addSavedProject(file_name)
-        self.update_recent_projects_actions()
-
-    def update_recent_projects_actions(self):
-        """
-        Updates the list of recent projects
-
-        """
-        if self.saved_projects_list:
-            for i in range(min(len(self.saved_projects_list),
-                               self.config.get_max_projects())):
-                text = os.path.basename(self.saved_projects_list[i])
-                self.saved_projects_actions[i].setText(text)
-                self.saved_projects_actions[i].setData(self.saved_projects_list[i])
-                self.saved_projects_actions[i].setVisible(True)
-
-    def see_all_projects(self):
-        """
-        Opens a pop-up to show the recent projects
-
-        """
-        # Ui_Dialog() is defined in pop_ups.py
-        self.exPopup = PopUpSeeAllProjects(self.saved_projects, self)
-        if self.exPopup.exec_():
-            file_name = self.exPopup.relative_path
-            if not self.test:
-                self.saved_projects_list = self.saved_projects.addSavedProject(file_name)
-            self.update_recent_projects_actions()
-
-    def project_properties_pop_up(self):
-        """
-        Opens the project properties pop-up
-
-        """
-
-        old_tags = self.project.session.get_visibles()
-        self.pop_up_settings = PopUpProperties(self.project, self.data_browser, old_tags)
-        self.pop_up_settings.setGeometry(300, 200, 800, 600)
-        self.pop_up_settings.show()
-
-        if self.pop_up_settings.exec_():
-            self.data_browser.table_data.update_visualized_columns(old_tags, self.project.session.get_visibles())
-
-    def software_preferences_pop_up(self):
-        """
-        Opens the MIA2 preferences pop-up
-
-        """
-
-        self.pop_up_preferences = PopUpPreferences(self)
-        self.pop_up_preferences.setGeometry(300, 200, 800, 600)
-        self.pop_up_preferences.show()
-        self.pop_up_preferences.use_clinical_mode_signal.connect(self.add_clinical_tags)
-
-        # Modifying the options in the Pipeline Manager (verify if clinical mode)
-        self.pop_up_preferences.signal_preferences_change.connect(self.pipeline_manager.update_clinical_mode)
-        self.pop_up_preferences.signal_preferences_change.connect(self.update_package_library_action)
-
-    def update_package_library_action(self):
-        """
-        Updates the package library action depending on the mode
-
-        """
-        if Config().get_clinical_mode() == 'yes':
-            self.action_package_library.setDisabled(True)
-            # self.action_install_processes.setDisabled(True)
-        else:
-            self.action_package_library.setEnabled(True)
-            # self.action_install_processes.setEnabled(True)
-
-    def package_library_pop_up(self):
-        """
-        Opens the package library pop-up
-
-        """
-
-        self.pop_up_package_library = PackageLibraryDialog(self)
-        self.pop_up_package_library.setGeometry(300, 200, 800, 600)
-        self.pop_up_package_library.show()
-        self.pop_up_package_library.signal_save.connect(self.pipeline_manager.processLibrary.update_process_library)
-
-    @staticmethod
-    def documentation():
-        """
-        Opens the documentation in a web browser
-
-        """
-        webbrowser.open('https://populse.github.io/populse_mia/html/index.html')
-
-    def install_processes_pop_up(self, folder=False):
-        """
-        Opens the install processes pop-up
-
-        :param folder: boolean, True if installing from a folder
-        """
-        self.pop_up_install_processes = InstallProcesses(self, folder=folder)
-        self.pop_up_install_processes.show()
-        self.pop_up_install_processes.process_installed.connect(self.pipeline_manager.processLibrary.update_process_library)
-        self.pop_up_install_processes.process_installed.connect(self.pipeline_manager.processLibrary.pkg_library.update_config)
-
-    def add_clinical_tags(self):
-        """
-        Adds the clinical tags to the database and the data browser
-
-        """
-        added_tags = self.project.add_clinical_tags()
-        for tag in added_tags:
-            column = self.data_browser.table_data.get_index_insertion(tag)
-            self.data_browser.table_data.add_column(column, tag)
-
-    def import_data(self):
-        """
-        Calls the import software (MRI File Manager), reads the imported files and loads them into the database
-
-        """
-        # Opens the conversion software to convert the MRI files in Nifti/Json
-        config = Config()
-        code_exit = subprocess.call(['java', '-Xmx4096M', '-jar', config.get_mri_conv_path(),
-                                     '[ExportNifti] ' + os.path.join(self.project.folder, 'data', 'raw_data'),
-                                     '[ExportToMIA] PatientName-StudyName-CreationDate-SeqNumber-Protocol-SequenceName-'
-                                     'AcquisitionTime',
-                                     'CloseAfterExport'])
-        # 'NoLogExport'if we don't want log export
-
-        if code_exit == 0:
-
-            # Database filled
-            new_scans = controller.read_log(self.project, self)
-
-            # Table updated
-            documents = self.project.session.get_documents_names(COLLECTION_CURRENT)
-            self.data_browser.table_data.scans_to_visualize = documents
-            self.data_browser.table_data.scans_to_search = documents
-            self.data_browser.table_data.add_columns()
-            self.data_browser.table_data.fill_headers()
-            self.data_browser.table_data.add_rows(new_scans)
-            self.data_browser.reset_search_bar()
-            self.data_browser.frame_advanced_search.setHidden(True)
-            self.data_browser.advanced_search.rows = []
-
-        else:
-            pass
-
-=======
->>>>>>> cc65594d
     def tab_changed(self):
         """
         Method called when the tab is changed
@@ -1325,7 +978,7 @@
 
         """
         if self.saved_projects_list:
-            for i in range(min(len(self.saved_projects_list), self.saved_projects.maxProjects)):
+            for i in range(min(len(self.saved_projects_list), self.config.get_max_projects())):
                 text = os.path.basename(self.saved_projects_list[i])
                 self.saved_projects_actions[i].setText(text)
                 self.saved_projects_actions[i].setData(self.saved_projects_list[i])
