##########################################################################
# Populse_mia - Copyright (C) IRMaGe/CEA, 2018
# Distributed under the terms of the CeCILL license, as published by
# the CEA-CNRS-INRIA. Refer to the LICENSE file or to
# http://www.cecill.info/licences/Licence_CeCILL_V2.1-en.html
# for details.
##########################################################################

# -*- coding: utf-8 -*- # Character encoding, recommended

import sys
import os
import pkgutil
import inspect
import yaml
import copy

from functools import partial

# PyQt5 imports
from PyQt5 import QtWidgets
from PyQt5.QtWidgets import QApplication, QDialog, QPushButton, QLabel, QFileDialog, QVBoxLayout, QHBoxLayout, QLineEdit

from PyQt5.QtCore import QDir, QLockFile, Qt

# soma-base imports
from soma.path import find_in_path
from soma.qt_gui.qt_backend.Qt import QMessageBox

# populse_mia imports
#from populse_mia.software_properties.config import Config
#from populse_mia.software_properties.saved_projects import SavedProjects
#from populse_mia.main_window.main_window import MainWindow
#from populse_mia.project.project import Project

main_window = None

"""
@atexit.register
"""

class PackagesInstall:
    def __init__(self):
        self.packages = {}

    def add_package(self, module_name, class_name=None, flag=True):
        """
        Adds a package and its modules to the package tree

        :param module_name: name of the module
        :param class_name: name of the class
        """
        if module_name:

            # Reloading the package
            if module_name in sys.modules.keys():
                del sys.modules[module_name]

            try:
                __import__(module_name)
                pkg = sys.modules[module_name]

                # Checking if there are subpackages
                for importer, modname, ispkg in pkgutil.iter_modules(pkg.__path__):

                    if ispkg:

                        if flag:
                            print('\nExploring submodules of {0} ...'.format(module_name))
                            flag = False

                        print('- ', str(module_name + '.' + modname))
                        self.add_package(str(module_name + '.' + modname), flag=flag)

                for k, v in sorted(list(pkg.__dict__.items())):
                    if class_name and k != class_name:
                        continue
                    # Checking each class of in the package
                    if inspect.isclass(v):
                        try:
                            find_in_path(k)
                            # get_process_instance(v)
                        except:
                            # TODO: WHICH TYPE OF EXCEPTION?
                            pass
                        else:
                            # Updating the tree's dictionnary
                            path_list = module_name.split('.')
                            path_list.append(k)
                            pkg_iter = self.packages

                            for element in path_list:
                                if element in pkg_iter.keys():
                                    pkg_iter = pkg_iter[element]
                                else:
                                    if element is path_list[-1]:
                                        pkg_iter[element] = 'process_enabled'
                                    else:
                                        pkg_iter[element] = {}
                                        pkg_iter = pkg_iter[element]

            except ModuleNotFoundError as e:
                print('\nWhen attempting to add a package and its modules to the package tree, the following exception was caught:')
                print('{0}'.format(e))

            return self.packages

def clean_up():
    """
    Cleans up the software during "normal" closing
    """
    from populse_mia.software_properties.config import Config

    global main_window

    print("clean up done")

    config = Config()
    opened_projects = config.get_opened_projects()
    opened_projects.remove(main_window.project.folder)
    config.set_opened_projects(opened_projects)
    main_window.remove_raw_files_useless()

def deepCompDic(old_dic, new_dic, level="0"):
    """
    Recursive comparison of the old_dic and new _dic dictionary. If all keys are recursively
    identical, the final value at the end of the whole tree in old_dic is kept in the
    new _dic. To sum up, this function is used to keep up the user display preferences in
    the processes library of the Pipeline Manager Editor.
    """
    PY3 = sys.version_info[0] == 3

    if PY3:
        
        if isinstance(old_dic, str):
            return True
    
    else:
        if isinstance(old_dic, basestring):
            return True
        
    for key in old_dic:

        if key not in new_dic:

            if level == "0":
                pass

            elif level =="+1":
                return False
    
        elif deepCompDic(old_dic[str(key)], new_dic[str(key)], level="+1"):
            new_dic[str(key)] = old_dic[str(key)]
        
def launch_mia():
 
    # Populse_MIA imports
    from populse_mia.main_window.main_window import MainWindow
    from populse_mia.project.project import Project
    from populse_mia.software_properties.config import Config

    global main_window

    app = QApplication(sys.argv)
    QApplication.setOverrideCursor(Qt.WaitCursor)

    def my_excepthook(type, value, tback):
        # log the exception here
        print("excepthook")
        clean_up()
        # then call the default handler
        sys.__excepthook__(type, value, tback)
        sys.exit(1)

    sys.excepthook = my_excepthook

    # Working from the scripts directory
    os.chdir(os.path.dirname(os.path.realpath(__file__)))
    lock_file = QLockFile(QDir.temp().absoluteFilePath('lock_file_populse_mia.lock'))

    if not lock_file.tryLock(100):
        # Software already opened in another instance
        pass

    else:
        # No instances of the software is opened, the list of opened projects can be cleared
        config = Config()
        config.set_opened_projects([])

    deleted_projects = verify_saved_projects()
    project = Project(None, True)
    main_window = MainWindow(project, deleted_projects=deleted_projects)
    main_window.show()
    app.exec()

def main():
    '''
    Checks if Populse_MIA is called from the site/dist packages or from a cloned git repository.
    Updates the dev_mode parameter accordingly. Tries to update the mia_path if necessary.
    Launchs the verify_processes() function, then the launch_mia() function (mia's real launch !!).
    When mia is exited, sets the dev_mode parameter to "no.
    - If launched from a cloned git repository ("developper mode"):
        - adds the good path to the sys.path
        - if the ~/.populse_mia/configuration.yml exists, updates
          the dev_mode parameter to "yes"
        - if the ~/.populse_mia/configuration.yml is not existing 
          nothing is done.
  - if launched from the site/dist packages ("user mode"):
        - if the ~/.populse_mia/configuration.yml exists, updates
          the dev_mode parameter to "no" and if not found update 
          the mia_path parameter.
        - if the ~/.populse_mia/configuration.yml is not existing,
          it is tried to create this file with the good dev_mode
          and mia_path parameters
    '''

<<<<<<< HEAD

=======
>>>>>>> d5e9b0e5
    if not os.path.dirname(os.path.dirname(os.path.realpath(__file__))) in sys.path: # "developer" mode
        print('Populse_MIA in "developer" mode')
        sys.path.insert(0, os.path.dirname(os.path.dirname(os.path.realpath(__file__))))
        dot_mia_config = os.path.join(os.path.expanduser("~"), ".populse_mia", "configuration.yml")
        
        if not os.path.isfile(dot_mia_config):
            print('\n{0} has been detected.'.format(dot_mia_config))
            
            with open(dot_mia_config, 'r') as stream:
                # mia_home_config = yaml.load(stream, Loader=yaml.FullLoader) ## from version 5.1
                mia_home_config = yaml.load(stream) ## version < 5.1
                
            mia_home_config["dev_mode"] = "yes"
            
            with open(dot_mia_config, 'w', encoding='utf8') as configfile:
                yaml.dump(mia_home_config, configfile, default_flow_style=False, allow_unicode=True)

        else:
            print('\n{0} has not been detected.'.format(dot_mia_config))
        verify_processes()

    else:                                                                            # "user" mode
        dot_mia_config = os.path.join(os.path.expanduser("~"), ".populse_mia", "configuration.yml")
        
        try:
            with open(dot_mia_config, 'r') as stream:
                # mia_home_config = yaml.load(stream, Loader=yaml.FullLoader) ## from version 5.1
                mia_home_config = yaml.load(stream) ## version < 5.1
            verify_processes()

        except Exception as e:                                                      # the config file does not exist
            print('\n~/.populse_mia/configuration.yml has not been opened: ', e)
            mia_home_config = {}
            
            mia_home_config["dev_mode"] = "no"

            #Open popup, user choose the path to .populse_mia/populse_mia
            app = QApplication(sys.argv)
            msg = QDialog()
            msg.setWindowTitle("MIA path selection")
            #msg.setWindowFlags(msg.windowFlags() | Qt.CustomizeWindowHint)
            #msg.setWindowFlag(Qt.WindowCloseButtonHint, False)
            vbox_layout = QVBoxLayout()

            hbox_layout = QHBoxLayout()
            file_label = QLabel("Please select the MIA path (directory with\n "
                                "the processes, properties & resources directories): ")
            msg.file_line_edit = QLineEdit()
            msg.file_line_edit.setFixedWidth(400)
            #msg.file_line_edit.textChanged.connect()
            file_button = QPushButton("Browse")
            file_button.clicked.connect(partial(browse_mia_path, msg))
            vbox_layout.addWidget(file_label)
            hbox_layout.addWidget(msg.file_line_edit)
            hbox_layout.addWidget(file_button)
            vbox_layout.addLayout(hbox_layout)

            hbox_layout = QHBoxLayout()
            msg.ok_button = QPushButton("Ok")
            msg.ok_button.clicked.connect(partial(ok_mia_path, msg))
            hbox_layout.addWidget(msg.ok_button)
            vbox_layout.addLayout(hbox_layout)

            msg.setLayout(vbox_layout)
            msg.exec()
            del app

        # try:                                                                        # try to create config
        #     if not os.path.exists(os.path.dirname(dot_mia_config)):
        #         os.mkdir(os.path.dirname(dot_mia_config))
        #         print('\nThe {0} file is created ...'.format(dot_mia_config))
        #
        #     with open(dot_mia_config, 'w', encoding='utf8') as configfile:
        #         yaml.dump(mia_home_config, configfile, default_flow_style=False, allow_unicode=True)
        #
        # except Exception as e:
        #     print('\nCould not write the {0} configuration file: {1} ...'.format(dot_mia_config, e))

    launch_mia()

    # Setting the dev_mode to "no" when exiting mia, if ~/.populse_mia/configuration.yml file exists
    dot_mia_config = os.path.join(os.path.expanduser("~"), ".populse_mia", "configuration.yml")
    
    if os.path.isfile(dot_mia_config):
        
        with open(dot_mia_config, 'r') as stream:
            # mia_home_config = yaml.load(stream, Loader=yaml.FullLoader) ## from version 5.1
            mia_home_config = yaml.load(stream) ## version < 5.1
            
        mia_home_config["dev_mode"] = "no"
        
        with open(dot_mia_config, 'w', encoding='utf8') as configfile:
            yaml.dump(mia_home_config, configfile, default_flow_style=False, allow_unicode=True)

def browse_mia_path(dialog):
    dname = QFileDialog.getExistingDirectory(dialog, "Please select MIA path")
    dialog.file_line_edit.setText(dname)

def ok_mia_path(dialog):
    mia_home_config = {}
    mia_home_config["dev_mode"] = "no"
    mia_home_config["mia_path"] = dialog.file_line_edit.text()
    print(mia_home_config)
    dot_mia_config = os.path.join(os.path.expanduser("~"), ".populse_mia", "configuration.yml")
    with open(dot_mia_config, 'w', encoding='utf8') as configfile:
        yaml.dump(mia_home_config, configfile, default_flow_style=False, allow_unicode=True)

    try:
        verify_processes()
        dialog.close()
    except Exception as e:
        print('\nCould not fetch the configuration file: {0} ...'.format(e))
        msg = QMessageBox()
        msg.setIcon(QMessageBox.Warning)
        msg.setWindowTitle("Error: MIA path directory incorrect")
        msg.setText("Error : Please select the MIA path (directory with\n "
                    "the processes, properties & resources directories): ")
        msg.setStandardButtons(QMessageBox.Ok)
        msg.buttonClicked.connect(msg.close)
        msg.exec()

def verify_processes():
    """
    When the software is launched, if nipype or mia_processes packages needs to be
    updated in the processes library of the Pipeline Manager library, tries to make
    them available
    """
    # Populse_MIA imports
    from populse_mia.software_properties.config import Config

    print('\n Checking the installed versions of nipype and mia_processes ...')
    print(' ***************************************************************')
    proc_content = False
    nipypeVer = False
    miaProcVer = False
    pack2install = []
    config = Config()

    try:
        __import__('nipype')
        nipypeVer = sys.modules['nipype'].__version__
        __import__('mia_processes')
        miaProcVer = sys.modules['mia_processes'].__version__

    except ImportError as e:
        print('\n' + '*' * 37)
        print('MIA warning: {0}'.format(e))
        print('*' * 37 + '\n')
        app = QApplication(sys.argv)
        msg = QMessageBox()
        msg.setIcon(QMessageBox.Warning)
        msg.setWindowTitle("Warning: {0}".format(e))

        if nipypeVer is False:
            pckg = 'nipype'

        elif miaProcVer is False:
            pckg = 'mia_processes'
 
        msg.setText("Package {0} not found !\nPlease install the package and start again mia ...".format(pckg))
        msg.setStandardButtons(QMessageBox.Ok)
        msg.buttonClicked.connect(msg.close)
        msg.exec()
        del app
        return

    if os.path.isfile(os.path.join(config.get_mia_path(), 'properties', 'process_config.yml')):

        with open(os.path.join(config.get_mia_path(), 'properties', 'process_config.yml'), 'r') as stream:
            # proc_content = yaml.load(stream, Loader=yaml.FullLoader) ## from version 5.1
            proc_content = yaml.load(stream) ## version < 5.1

    if (isinstance(proc_content, dict)) and ('Packages' in proc_content):
        othPckg = [f for f in proc_content['Packages'] if f not in ['mia_processes', 'nipype']]

    if 'othPckg' in dir():

        for pckg in othPckg:

            try:
                __import__(pckg)

            except ImportError:

                if (not os.path.relpath(os.path.join(config.get_mia_path(), 'processes')) in sys.path) and (
                        not os.path.abspath(os.path.join(config.get_mia_path(), 'processes')) in sys.path):
                    sys.path.append(os.path.abspath(os.path.join(config.get_mia_path(), 'processes')))

                    try:
                        __import__(pckg)

                        if ('Paths' in proc_content) and (isinstance(proc_content['Paths'], list)):

                            if (not os.path.relpath(os.path.join(config.get_mia_path(), 'processes')) in proc_content['Paths']) and (
                                    not os.path.abspath(os.path.join(config.get_mia_path(), 'processes')) in proc_content['Paths']):
                                proc_content['Paths'].append(os.path.abspath(os.path.join(config.get_mia_path(), 'processes')))

                        else:
                            proc_content['Paths'] = [os.path.abspath(os.path.join(config.get_mia_path(), 'processes'))]

                        with open(os.path.join(config.get_mia_path(), 'properties', 'process_config.yml'),
                                  'w', encoding='utf8') as stream:
                            yaml.dump(proc_content, stream, default_flow_style=False, allow_unicode=True)

                        sys.path.remove(os.path.abspath(os.path.join(config.get_mia_path(), 'processes')))

                    except ImportError as e:
                        print('{0}'.format(e))
                        app = QApplication(sys.argv)
                        msg = QMessageBox()
                        msg.setIcon(QMessageBox.Warning)
                        msg.setWindowTitle("Warning: {0}".format(e))
                        msg.setText(("The {0} processes library has not been found in {1}.\n To prevent mia crash when using it, "
                                     "please Remove (see File > Package library manager) or load again "
                                     "(see More > Install processes) this processes library").format(
                                         pckg, os.path.abspath(os.path.join(config.get_mia_path(), 'processes'))))
                        msg.setStandardButtons(QMessageBox.Ok)
                        msg.buttonClicked.connect(msg.close)
                        msg.exec()
                        del app
                        sys.path.remove(os.path.abspath(os.path.join(config.get_mia_path(), 'processes')))

                else:
                    print("No module named '{0}'".format(pckg))
                    app = QApplication(sys.argv)
                    msg = QMessageBox()
                    msg.setIcon(QMessageBox.Warning)
                    msg.setWindowTitle("Warning: {0}".format(e))
                    msg.setText(("The {0} processes library has not been found in {1}.\n To prevent mia crash when using it, "
                                 "please Remove (see File > Package library manager) or load again "
                                 "(see More > Install processes) this processes library").format(
                                     pckg, os.path.abspath(os.path.join(config.get_mia_path(), 'processes'))))
                    msg.setStandardButtons(QMessageBox.Ok)
                    msg.buttonClicked.connect(msg.close)
                    msg.exec()
                    del app

    if (not isinstance(proc_content, dict)) or (
       (isinstance(proc_content, dict)) and ('Packages' not in proc_content)) or (
       (isinstance(proc_content, dict)) and ('Versions' not in proc_content)):
        pack2install = ['nipype.interfaces', 'mia_processes']

    else:

        if ((isinstance(proc_content, dict)) and ('Packages' in proc_content) and (
                'nipype' not in proc_content['Packages'])) or (
                (isinstance(proc_content, dict)) and ('Versions' in proc_content) and (
                'nipype' not in proc_content['Versions'])) or (
                (isinstance(proc_content, dict)) and ('Versions' in proc_content) and (
                'nipype' in proc_content['Versions']) and (proc_content['Versions']['nipype'] != nipypeVer)):
            pack2install.append('nipype.interfaces')

        if ((isinstance(proc_content, dict)) and ('Packages' in proc_content) and (
                'mia_processes' not in proc_content['Packages'])) or (
                (isinstance(proc_content, dict)) and ('Versions' in proc_content) and (
                'mia_processes' not in proc_content['Versions'])) or (
                (isinstance(proc_content, dict)) and ('Versions' in proc_content) and (
                'mia_processes' in proc_content['Versions']) and (proc_content['Versions']['mia_processes'] != miaProcVer)):
            pack2install.append('mia_processes')

    final_pckgs = {}
    final_pckgs["Packages"] = {}
    final_pckgs["Versions"] = {}

    for pckg in pack2install:

        package = PackagesInstall()
        pckg_dic = package.add_package(pckg)

        for item in pckg_dic:
            final_pckgs["Packages"][item] = pckg_dic[item]

        if 'nipype' in pckg:
            final_pckgs["Versions"]["nipype"] = nipypeVer
            print('\n** Upgrading the {0} library processes to {1} version ...'.format(pckg, nipypeVer))                                          

        if 'mia_processes' in pckg:
            final_pckgs["Versions"]["mia_processes"] = miaProcVer
            print('\n** Upgrading the {0} library processes to {1} version ...'.format(pckg, miaProcVer))

    if pack2install:

        if not any("nipype" in s for s in pack2install):
             print('\n** The nipype library processes in mia use already the installed version ', nipypeVer)

        elif not any("mia_processes" in s for s in pack2install):
            print('\n** The mia_processes library in mia use already the installed version ', miaProcVer)
 
        if ((isinstance(proc_content, dict)) and ('Paths' in proc_content)):

            for item in proc_content['Paths']:
                final_pckgs["Paths"] = proc_content['Paths']

        if ((isinstance(proc_content, dict)) and ('Versions' in proc_content)):

            for item in proc_content['Versions']:

                if item not in final_pckgs['Versions']:
                    final_pckgs['Versions'][item] = proc_content['Versions'][item]

        if ((isinstance(proc_content, dict)) and ('Packages' in proc_content)):
            deepCompDic(proc_content['Packages'], final_pckgs['Packages'])

            for item in proc_content['Packages']:

                if item not in final_pckgs['Packages']:
                    final_pckgs['Packages'][item] = proc_content['Packages'][item]

        with open(os.path.join(config.get_mia_path(), 'properties', 'process_config.yml'),
                  'w', encoding='utf8') as stream:
            yaml.dump(final_pckgs, stream, default_flow_style=False, allow_unicode=True)

    else:
        print('\n- mia use already the installed version of nipype and mia_processes ({0} and {1} respectively)'.format(nipypeVer, miaProcVer))

def verify_saved_projects():
    """
    Verifies if the projects saved in saved_projects.yml are still on the disk

    :return: the list of the deleted projects
    """

    # Populse_MIA imports
    from populse_mia.software_properties.saved_projects import SavedProjects

    saved_projects_object = SavedProjects()
    saved_projects_list = copy.deepcopy(saved_projects_object.pathsList)
    deleted_projects = []
    for saved_project in saved_projects_list:
        if not os.path.isdir(saved_project):
            deleted_projects.append(saved_project)
            saved_projects_object.removeSavedProject(saved_project)

    return deleted_projects




if __name__ == '__main__':
    main()<|MERGE_RESOLUTION|>--- conflicted
+++ resolved
@@ -15,12 +15,8 @@
 import yaml
 import copy
 
-from functools import partial
-
 # PyQt5 imports
-from PyQt5 import QtWidgets
-from PyQt5.QtWidgets import QApplication, QDialog, QPushButton, QLabel, QFileDialog, QVBoxLayout, QHBoxLayout, QLineEdit
-
+from PyQt5.QtWidgets import QApplication
 from PyQt5.QtCore import QDir, QLockFile, Qt
 
 # soma-base imports
@@ -28,10 +24,10 @@
 from soma.qt_gui.qt_backend.Qt import QMessageBox
 
 # populse_mia imports
-#from populse_mia.software_properties.config import Config
-#from populse_mia.software_properties.saved_projects import SavedProjects
-#from populse_mia.main_window.main_window import MainWindow
-#from populse_mia.project.project import Project
+# from populse_mia.software_properties.config import Config
+# from populse_mia.software_properties.saved_projects import SavedProjects
+# from populse_mia.main_window.main_window import MainWindow
+# from populse_mia.project.project import Project
 
 main_window = None
 
@@ -39,6 +35,7 @@
 @atexit.register
 """
 
+
 class PackagesInstall:
     def __init__(self):
         self.packages = {}
@@ -46,7 +43,6 @@
     def add_package(self, module_name, class_name=None, flag=True):
         """
         Adds a package and its modules to the package tree
-
         :param module_name: name of the module
         :param class_name: name of the class
         """
@@ -100,10 +96,12 @@
                                         pkg_iter = pkg_iter[element]
 
             except ModuleNotFoundError as e:
-                print('\nWhen attempting to add a package and its modules to the package tree, the following exception was caught:')
+                print(
+                    '\nWhen attempting to add a package and its modules to the package tree, the following exception was caught:')
                 print('{0}'.format(e))
 
             return self.packages
+
 
 def clean_up():
     """
@@ -121,6 +119,7 @@
     config.set_opened_projects(opened_projects)
     main_window.remove_raw_files_useless()
 
+
 def deepCompDic(old_dic, new_dic, level="0"):
     """
     Recursive comparison of the old_dic and new _dic dictionary. If all keys are recursively
@@ -131,14 +130,14 @@
     PY3 = sys.version_info[0] == 3
 
     if PY3:
-        
+
         if isinstance(old_dic, str):
             return True
-    
+
     else:
         if isinstance(old_dic, basestring):
             return True
-        
+
     for key in old_dic:
 
         if key not in new_dic:
@@ -146,14 +145,14 @@
             if level == "0":
                 pass
 
-            elif level =="+1":
+            elif level == "+1":
                 return False
-    
+
         elif deepCompDic(old_dic[str(key)], new_dic[str(key)], level="+1"):
             new_dic[str(key)] = old_dic[str(key)]
-        
+
+
 def launch_mia():
- 
     # Populse_MIA imports
     from populse_mia.main_window.main_window import MainWindow
     from populse_mia.project.project import Project
@@ -192,6 +191,7 @@
     main_window = MainWindow(project, deleted_projects=deleted_projects)
     main_window.show()
     app.exec()
+
 
 def main():
     '''
@@ -203,21 +203,16 @@
         - adds the good path to the sys.path
         - if the ~/.populse_mia/configuration.yml exists, updates
           the dev_mode parameter to "yes"
-        - if the ~/.populse_mia/configuration.yml is not existing 
+        - if the ~/.populse_mia/configuration.yml is not existing
           nothing is done.
   - if launched from the site/dist packages ("user mode"):
         - if the ~/.populse_mia/configuration.yml exists, updates
-          the dev_mode parameter to "no" and if not found update 
+          the dev_mode parameter to "no" and if not found update
           the mia_path parameter.
         - if the ~/.populse_mia/configuration.yml is not existing,
           it is tried to create this file with the good dev_mode
           and mia_path parameters
     '''
-
-<<<<<<< HEAD
-
-=======
->>>>>>> d5e9b0e5
     if not os.path.dirname(os.path.dirname(os.path.realpath(__file__))) in sys.path: # "developer" mode
         print('Populse_MIA in "developer" mode')
         sys.path.insert(0, os.path.dirname(os.path.dirname(os.path.realpath(__file__))))
