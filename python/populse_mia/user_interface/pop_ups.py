# -*- coding: utf-8 -*- #
""" Module that defines all the pop-ups used across the software

:Contains:
    :Class:
        - DefaultValueListCreation
        - DefaultValueQLineEdit
        - PopUpAddTag
        - PopUpAddPath
        - PopUpCloneTag
        - PopUpClosePipeline
        - PopUpDeletedProject
        - PopUpDataBrowserCurrentSelection
        - PopUpFilterSelection
        - PopUpInformation
        - PopUpMultipleSort
        - PopUpNewProject
        - PopUpOpenProject
        - PopUpPreferences
        - PopUpProperties
        - PopUpQuit
        - PopUpRemoveScan
        - PopUpRemoveTag
        - PopUpSaveProjectAs
        - PopUpSeeAllProjects
        - PopUpSelectFilter
        - PopUpSelectIteration
        - PopUpTagSelection
        - PopUpSelectTag
        - PopUpSelectTagCountTable
        - PopUpShowBrick
        - PopUpVisualizedTags

"""

##########################################################################
# Populse_mia - Copyright (C) IRMaGe/CEA, 2018
# Distributed under the terms of the CeCILL license, as published by
# the CEA-CNRS-INRIA. Refer to the LICENSE file or to
# http://www.cecill.info/licences/Licence_CeCILL_V2.1-en.html
# for details.
##########################################################################

import ast
import hashlib
import os
import shutil
from datetime import datetime
from functools import partial

# PyQt5 imports
from PyQt5 import QtGui, QtWidgets, QtCore
from PyQt5.QtCore import Qt, pyqtSignal
from PyQt5.QtGui import QIcon, QPixmap
from PyQt5.QtWidgets import (
    QCheckBox, QComboBox, QLineEdit, QFileDialog, QTableWidget,
    QTableWidgetItem, QLabel, QPushButton, QTreeWidget, QTreeWidgetItem,
    QMessageBox, QHeaderView, QWidget, QHBoxLayout, QVBoxLayout,
    QDialogButtonBox, QDialog, QApplication, QRadioButton)

# Populse_db imports
from populse_db.database import (
    FIELD_TYPE_LIST_TIME, FIELD_TYPE_LIST_FLOAT, FIELD_TYPE_LIST_DATETIME,
    FIELD_TYPE_DATE, FIELD_TYPE_LIST_DATE, FIELD_TYPE_LIST_STRING,
    FIELD_TYPE_LIST_BOOLEAN, FIELD_TYPE_LIST_INTEGER, LIST_TYPES,
    FIELD_TYPE_STRING, FIELD_TYPE_INTEGER, FIELD_TYPE_FLOAT,
    FIELD_TYPE_BOOLEAN, FIELD_TYPE_TIME, FIELD_TYPE_DATETIME)

from populse_mia.data_manager.database_mia import (
    TAG_ORIGIN_USER, TAG_UNIT_MS, TAG_UNIT_MM, TAG_UNIT_HZPIXEL,
    TAG_UNIT_DEGREE, TAG_UNIT_MHZ)

from populse_mia.data_manager.project import (
    COLLECTION_BRICK, BRICK_NAME, BRICK_EXEC, BRICK_EXEC_TIME, BRICK_INIT,
    BRICK_INIT_TIME, BRICK_INPUTS, BRICK_OUTPUTS, COLLECTION_INITIAL,
    TAG_TYPE, TYPE_NII, TYPE_MAT, TAG_CHECKSUM, TAG_FILENAME,
    COLLECTION_CURRENT)

from populse_mia.software_properties import Config
from populse_mia.user_interface.data_browser import data_browser

from populse_mia.utils import utils
from populse_mia.utils.tools import ClickableLabel
from populse_mia.utils.utils import check_value_type


class DefaultValueListCreation(QDialog):
    """Widget that is called when to create a list's default value.

    .. Methods:
        - add_element: one more element added to the list
        - default_init_table: default init table when no previous value
        - remove_element: removes the last element of the list
        - resize_table: to resize the pop up depending on the table
        - update_default_value: checks if the values are correct and updates
           the parent value

    """

    def __init__(self, parent, type):
        """Initialization.

        :param type: type of the list (e.g. list of int, list of float, etc.)
        :param parent: the DefaultValueQLineEdit parent object

        """
        
        super().__init__()

        self.setModal(True)

        # Current type chosen
        self.type = type

        self.parent = parent
        self.setWindowTitle("Adding a " + self.type.replace("_", " of "))

        # The table that will be filled
        self.table = QtWidgets.QTableWidget()
        self.table.setRowCount(1)

        value = self.parent.text()

        if value != "":
            try:
                list_value = ast.literal_eval(value)
                if isinstance(list_value, list):

                    # If the previous value was already a list, we fill it

                    self.table.setColumnCount(len(list_value))

                    for i in range(0, self.table.columnCount()):
                        item = QtWidgets.QTableWidgetItem()
                        item.setText(str(list_value[i]))
                        self.table.setItem(0, i, item)

                else:
                    self.default_init_table()

            except Exception as e:
                self.default_init_table()
        else:
            self.default_init_table()

        self.resize_table()

        # Ok button
        self.ok_button = QtWidgets.QPushButton("Ok")
        self.ok_button.clicked.connect(self.update_default_value)

        # Cancel button
        cancel_button = QtWidgets.QPushButton("Cancel")
        cancel_button.clicked.connect(self.close)

        # Button to add an element to the list
        sources_images_dir = Config().getSourceImageDir()
        self.add_element_label = ClickableLabel()
        self.add_element_label.setObjectName('plus')
        add_element_picture = QtGui.QPixmap(os.path.relpath(os.path.join(
            sources_images_dir, "green_plus.png")))
        add_element_picture = add_element_picture.scaledToHeight(15)
        self.add_element_label.setPixmap(add_element_picture)
        self.add_element_label.clicked.connect(self.add_element)

        # Button to remove the last element of the list
        self.remove_element_label = ClickableLabel()
        self.remove_element_label.setObjectName('minus')
        remove_element_picture = QtGui.QPixmap(os.path.relpath(os.path.join(
            sources_images_dir, "red_minus.png")))
        remove_element_picture = remove_element_picture.scaledToHeight(20)
        self.remove_element_label.setPixmap(remove_element_picture)
        self.remove_element_label.clicked.connect(self.remove_element)

        # Layouts
        self.v_box_final = QVBoxLayout()
        self.h_box_final = QHBoxLayout()
        self.list_layout = QHBoxLayout()

        self.h_box_final.addWidget(self.ok_button)
        self.h_box_final.addWidget(cancel_button)

        self.list_layout.addWidget(self.table)
        self.list_layout.addWidget(self.remove_element_label)
        self.list_layout.addWidget(self.add_element_label)

        self.v_box_final.addLayout(self.list_layout)
        self.v_box_final.addLayout(self.h_box_final)

        self.setLayout(self.v_box_final)

    def add_element(self):
        """One more element added to the list.

        """
        
        self.table.setColumnCount(self.table.columnCount() + 1)
        item = QtWidgets.QTableWidgetItem()
        self.table.setItem(0, self.table.columnCount() - 1, item)
        self.resize_table()

    def default_init_table(self):
        """
        Default init table when no previous value
        """

        # Table filled with a single element at the beginning if no value
        self.table.setColumnCount(1)
        item = QtWidgets.QTableWidgetItem()
        self.table.setItem(0, 0, item)

    def remove_element(self):
        """Removes the last element of the list.

        """
        
        if self.table.columnCount() > 1:
            self.table.setColumnCount(self.table.columnCount() - 1)
            self.resize_table()
            self.adjustSize()

    def resize_table(self):
        """To resize the pop up depending on the table.

        """
        
        self.table.resizeColumnsToContents()
        total_width = 0
        total_height = 0
        i = 0
        while i < self.table.columnCount():
            total_width += self.table.columnWidth(i)
            total_height += self.table.rowHeight(i)
            i += 1
        if total_width + 20 < 900:
            self.table.setFixedWidth(total_width + 20)
            self.table.setFixedHeight(total_height + 25)
        else:
            self.table.setFixedWidth(900)
            self.table.setFixedHeight(total_height + 40)

    def update_default_value(self):
        """Checks if the values are correct and updates the parent value.

        """

        database_value = []
        valid_values = True

        # For each value
        for i in range(0, self.table.columnCount()):
            item = self.table.item(0, i)
            text = item.text()

            try:
                if self.type == FIELD_TYPE_LIST_INTEGER:
                    database_value.append(int(text))
                elif self.type == FIELD_TYPE_LIST_FLOAT:
                    database_value.append(float(text))
                elif self.type == FIELD_TYPE_LIST_BOOLEAN:
                    if text == "True":
                        database_value.append(True)
                    elif text == "False":
                        database_value.append(False)
                    else:
                        raise ValueError("Not a boolean value")
                elif self.type == FIELD_TYPE_LIST_STRING:
                    database_value.append(str(text))
                elif self.type == FIELD_TYPE_LIST_DATE:
                    format = "%d/%m/%Y"
                    datetime.strptime(text, format).date()
                    database_value.append(text)
                elif self.type == FIELD_TYPE_LIST_DATETIME:
                    format = "%d/%m/%Y %H:%M:%S.%f"
                    datetime.strptime(text, format)
                    database_value.append(text)
                elif self.type == FIELD_TYPE_LIST_TIME:
                    format = "%H:%M:%S.%f"
                    datetime.strptime(text, format).time()
                    database_value.append(text)

            except Exception:
                # Error if invalid value
                valid_values = False
                msg = QMessageBox()
                msg.setIcon(QMessageBox.Warning)
                msg.setText("Invalid value")
                msg.setInformativeText("The value " + text +
                                       " is invalid with the type " +
                                       self.type)
                msg.setWindowTitle("Warning")
                msg.setStandardButtons(QMessageBox.Ok)
                msg.buttonClicked.connect(msg.close)
                msg.exec()
                break

        if valid_values:
            self.parent.setText(str(database_value))
            self.close()


class DefaultValueQLineEdit(QtWidgets.QLineEdit):
    """Overrides the QLineEdit for the default value.

    We need to override the MousePressEvent.

    """

    def __init__(self, parent):
        super().__init__()
        self.parent = parent

    def mousePressEvent(self, event):
        """Mouse pressed on the QLineEdit.

        :param event: used ?

        """

        if self.parent.type in LIST_TYPES:
            # We display the pop up to create the list if the checkbox is
            # checked, otherwise we do nothing
            self.list_creation = DefaultValueListCreation(self,
                                                          self.parent.type)
            self.list_creation.show()


class PopUpAddTag(QDialog):
    """Is called when the user wants to add a tag to the project.

    .. Methods:
        - ok_action: verifies that each field is correct and send the new tag
           to the data browser
        - on_activated: type updated

    """

    # Signal that will be emitted at the end to tell that the project
    # has been created
    signal_add_tag = pyqtSignal()

    def __init__(self, databrowser, project):
        """Initialization.

        :param project: current project in the software
        :param databrowser: data browser instance of the software
        :param type: type of the tag to add

        """
        
        super().__init__()
        self.project = project
        self.databrowser = databrowser
        self.type = FIELD_TYPE_STRING  # Type is string by default

        self.setObjectName("Add a tag")

        # The 'OK' push button
        self.push_button_ok = QtWidgets.QPushButton(self)
        self.push_button_ok.setObjectName("push_button_ok")

        # The 'Tag name' label
        self.label_tag_name = QtWidgets.QLabel(self)
        self.label_tag_name.setTextFormat(QtCore.Qt.AutoText)
        self.label_tag_name.setObjectName("tag_name")

        # The 'Tag name' text edit
        self.text_edit_tag_name = QtWidgets.QLineEdit(self)
        self.text_edit_tag_name.setObjectName("textEdit_tag_name")

        # The 'Default value' label
        self.label_default_value = QtWidgets.QLabel(self)
        self.label_default_value.setTextFormat(QtCore.Qt.AutoText)
        self.label_default_value.setObjectName("default_value")

        # The 'Default value' text edit
        self.text_edit_default_value = DefaultValueQLineEdit(self)
        self.text_edit_default_value.setObjectName("textEdit_default_value")

        # The 'Description value' label
        self.label_description_value = QtWidgets.QLabel(self)
        self.label_description_value.setTextFormat(QtCore.Qt.AutoText)
        self.label_description_value.setObjectName("description_value")

        # The 'Description value' text edit
        self.text_edit_description_value = QtWidgets.QLineEdit(self)
        self.text_edit_description_value.setObjectName("textEdit_"
                                                       "description_value")

        # The 'Unit value' label
        self.label_unit_value = QtWidgets.QLabel(self)
        self.label_unit_value.setTextFormat(QtCore.Qt.AutoText)
        self.label_unit_value.setObjectName("unit_value")

        # The 'Unit value' text edit
        self.combo_box_unit = QtWidgets.QComboBox(self)
        self.combo_box_unit.setObjectName("combo_box_unit")
        self.combo_box_unit.addItem(None)
        self.combo_box_unit.addItem(TAG_UNIT_MS)
        self.combo_box_unit.addItem(TAG_UNIT_MM)
        self.combo_box_unit.addItem(TAG_UNIT_MHZ)
        self.combo_box_unit.addItem(TAG_UNIT_HZPIXEL)
        self.combo_box_unit.addItem(TAG_UNIT_DEGREE)

        # The 'Type' label
        self.label_type = QtWidgets.QLabel(self)
        self.label_type.setTextFormat(QtCore.Qt.AutoText)
        self.label_type.setObjectName("type")

        # The 'Type' text edit
        self.combo_box_type = QtWidgets.QComboBox(self)
        self.combo_box_type.setObjectName("combo_box_type")
        self.combo_box_type.addItem("String")
        self.combo_box_type.addItem("Integer")
        self.combo_box_type.addItem("Float")
        self.combo_box_type.addItem("Boolean")
        self.combo_box_type.addItem("Date")
        self.combo_box_type.addItem("Datetime")
        self.combo_box_type.addItem("Time")
        self.combo_box_type.addItem("String List")
        self.combo_box_type.addItem("Integer List")
        self.combo_box_type.addItem("Float List")
        self.combo_box_type.addItem("Boolean List")
        self.combo_box_type.addItem("Date List")
        self.combo_box_type.addItem("Datetime List")
        self.combo_box_type.addItem("Time List")
        self.combo_box_type.currentTextChanged.connect(self.on_activated)

        # Layouts
        v_box_labels = QVBoxLayout()
        v_box_labels.addWidget(self.label_tag_name)
        v_box_labels.addWidget(self.label_default_value)
        v_box_labels.addWidget(self.label_description_value)
        v_box_labels.addWidget(self.label_unit_value)
        v_box_labels.addWidget(self.label_type)

        v_box_edits = QVBoxLayout()
        v_box_edits.addWidget(self.text_edit_tag_name)
        default_layout = QHBoxLayout()
        default_layout.addWidget(self.text_edit_default_value)
        v_box_edits.addLayout(default_layout)
        v_box_edits.addWidget(self.text_edit_description_value)
        v_box_edits.addWidget(self.combo_box_unit)
        v_box_edits.addWidget(self.combo_box_type)

        h_box_top = QHBoxLayout()
        h_box_top.addLayout(v_box_labels)
        h_box_top.addSpacing(50)
        h_box_top.addLayout(v_box_edits)

        h_box_ok = QHBoxLayout()
        h_box_ok.addStretch(1)
        h_box_ok.addWidget(self.push_button_ok)

        v_box_total = QVBoxLayout()
        v_box_total.addLayout(h_box_top)
        v_box_total.addLayout(h_box_ok)

        self.setLayout(v_box_total)

        # Filling the title of the labels and push buttons
        _translate = QtCore.QCoreApplication.translate
        self.push_button_ok.setText(_translate("Add a tag", "OK"))
        self.label_tag_name.setText(_translate("Add a tag", "Tag name:"))
        self.label_default_value.setText(_translate("Add a tag",
                                                    "Default value:"))
        self.label_description_value.setText(_translate("Add a tag",
                                                        "Description:"))
        self.label_unit_value.setText(_translate("Add a tag", "Unit:"))
        self.label_type.setText(_translate("Add a tag", "Tag type:"))

        # Connecting the OK push button
        self.push_button_ok.clicked.connect(self.ok_action)


        self.setMinimumWidth(700)
        self.setWindowTitle("Add a tag")
        self.setModal(True)

    def ok_action(self):
        """Verifies that each field is correct and send the new tag
           to the data browser.

        """

        # Tag name checked
        name_already_exists = False
        if (self.text_edit_tag_name.text() in
                self.project.session.get_fields_names(COLLECTION_CURRENT)):
            name_already_exists = True

        # Default value checked
        default_value = self.text_edit_default_value.text()
        wrong_default_value_type = not check_value_type(default_value,
                                                        self.type, False)

        # Tag name can't be empty
        if self.text_edit_tag_name.text() == "":
            self.msg = QMessageBox()
            self.msg.setIcon(QMessageBox.Critical)
            self.msg.setText("The tag name cannot be empty")
            self.msg.setInformativeText("Please enter a tag name")
            self.msg.setWindowTitle("Error")
            self.msg.setStandardButtons(QMessageBox.Ok)
            self.msg.buttonClicked.connect(self.msg.close)
            self.msg.show()

        # Tag name can't exist already
        elif name_already_exists:
            self.msg = QMessageBox()
            self.msg.setIcon(QMessageBox.Critical)
            self.msg.setText("This tag name already exists")
            self.msg.setInformativeText("Please select another tag name")
            self.msg.setWindowTitle("Error")
            self.msg.setStandardButtons(QMessageBox.Ok)
            self.msg.buttonClicked.connect(self.msg.close)
            self.msg.show()

        # The default value must be valid
        elif wrong_default_value_type:
            self.msg = QMessageBox()
            self.msg.setIcon(QMessageBox.Critical)
            self.msg.setText("Invalid default value")
            self.msg.setInformativeText("The default value " + default_value +
                                        " is invalid with the type " +
                                        self.type + ".")
            self.msg.setWindowTitle("Error")
            self.msg.setStandardButtons(QMessageBox.Ok)
            self.msg.buttonClicked.connect(self.msg.close)
            self.msg.show()

        # Ok
        else:
            self.accept()
            self.new_tag_name = self.text_edit_tag_name.text()
            self.new_default_value = self.text_edit_default_value.text()
            self.new_tag_description = self.text_edit_description_value.text()
            self.new_tag_unit = self.combo_box_unit.currentText()
            if self.new_tag_unit == '':
                self.new_tag_unit = None
            self.databrowser.add_tag_infos(self.new_tag_name,
                                           self.new_default_value, self.type,
                                           self.new_tag_description,
                                           self.new_tag_unit)
            self.close()

    def on_activated(self, text):
        """Type updated.

        :param text: New type

        """

        if text == "String":
            self.type = FIELD_TYPE_STRING
        elif text == "Integer":
            self.type = FIELD_TYPE_INTEGER
            self.text_edit_default_value.setPlaceholderText(
                "Please enter an integer")
        elif text == "Float":
            self.type = FIELD_TYPE_FLOAT
            self.text_edit_default_value.setPlaceholderText(
                "Please enter a float")
        elif text == "Boolean":
            self.type = FIELD_TYPE_BOOLEAN
            self.text_edit_default_value.setPlaceholderText(
                "Please enter a boolean (True or False)")
        elif text == "Date":
            self.type = FIELD_TYPE_DATE
            self.text_edit_default_value.setPlaceholderText(
                "Please enter a date in the following format: dd/mm/yyyy")
        elif text == "Datetime":
            self.type = FIELD_TYPE_DATETIME
            self.text_edit_default_value.setPlaceholderText(
                "Please enter a datetime in the following format: "
                "dd/mm/yyyy hh:mm:ss.zzz")
        elif text == "Time":
            self.type = FIELD_TYPE_TIME
            self.text_edit_default_value.setPlaceholderText(
                "Please enter a time in the following format: hh:mm:ss.zzz")
        elif text == "String List":
            self.type = FIELD_TYPE_LIST_STRING
        elif text == "Integer List":
            self.type = FIELD_TYPE_LIST_INTEGER
        elif text == "Float List":
            self.type = FIELD_TYPE_LIST_FLOAT
        elif text == "Boolean List":
            self.type = FIELD_TYPE_LIST_BOOLEAN
        elif text == "Date List":
            self.type = FIELD_TYPE_LIST_DATE
        elif text == "Datetime List":
            self.type = FIELD_TYPE_LIST_DATETIME
        elif text == "Time List":
            self.type = FIELD_TYPE_LIST_TIME


class PopUpAddPath(QDialog):
    """Is called when the user wants to add a document to the project
       without importing from MRI Files Manager (File > Import).

    .. Methods:
        - file_to_choose: lets the user choose a file to import
        - find_type: tries to find the document type when the document is
           changed
        - save_path: adds the path to the database and the data browser

    """

    def __init__(self, project, databrowser):
        """Initialization of the PopUp AddPath.

        :param project: current project in the software
        :param databrowser: data browser instance of the software

        """
        
        super().__init__()
        self.project = project
        self.databrowser = databrowser
        self.setWindowTitle("Add a document")
        self.setModal(True)

        vbox_layout = QVBoxLayout()

        hbox_layout = QHBoxLayout()
        file_label = QLabel("File: ")
        self.file_line_edit = QLineEdit()
        self.file_line_edit.setFixedWidth(300)
        self.file_line_edit.textChanged.connect(self.find_type)
        file_button = QPushButton("Choose a document")
        file_button.clicked.connect(self.file_to_choose)
        hbox_layout.addWidget(file_label)
        hbox_layout.addWidget(self.file_line_edit)
        hbox_layout.addWidget(file_button)
        vbox_layout.addLayout(hbox_layout)

        hbox_layout = QHBoxLayout()
        type_label = QLabel("Type: ")
        self.type_line_edit = QLineEdit()
        hbox_layout.addWidget(type_label)
        hbox_layout.addWidget(self.type_line_edit)
        vbox_layout.addLayout(hbox_layout)

        hbox_layout = QHBoxLayout()
        self.ok_button = QPushButton("Ok")
        self.ok_button.clicked.connect(self.save_path)
        cancel_button = QPushButton("Cancel")
        cancel_button.clicked.connect(self.close)
        hbox_layout.addWidget(self.ok_button)
        hbox_layout.addWidget(cancel_button)
        vbox_layout.addLayout(hbox_layout)
        self.setLayout(vbox_layout)

    def file_to_choose(self):
        """Lets the user choose a file to import.

        """

        fname = QFileDialog.getOpenFileName(self, 'Choose a document to import', '/home')
        
        if fname[0]:
            self.file_line_edit.setText(fname[0])

    def find_type(self):
        """Tries to find the document type when the document is changed."""

        new_file = self.file_line_edit.text()
        filename, file_extension = os.path.splitext(new_file)
        if file_extension == ".nii":
            self.type_line_edit.setText(TYPE_NII)
        elif file_extension == ".mat":
            self.type_line_edit.setText(TYPE_MAT)
        else:
            self.type_line_edit.setText("")

    def save_path(self):
        """Adds the path to the database and the data browser."""

        path = self.file_line_edit.text()
        path_type = self.type_line_edit.text()
        if path != "" and os.path.exists(path) and path_type != "":

            # For history
            history_maker = []
            history_maker.append("add_scans")

            path = os.path.relpath(path)
            filename = os.path.basename(path)
            copy_path = os.path.join(self.project.folder, "data", "downloaded_data", filename)
            shutil.copy(path, copy_path)
            with open(path, 'rb') as scan_file:
                data = scan_file.read()
                checksum = hashlib.md5(data).hexdigest()
            path = os.path.join("data", "downloaded_data", filename)
            self.project.session.add_document(COLLECTION_CURRENT, path)
            self.project.session.add_document(COLLECTION_INITIAL, path)
            values_added = []
            self.project.session.add_value(COLLECTION_INITIAL, path, TAG_TYPE, path_type)
            self.project.session.add_value(COLLECTION_CURRENT, path, TAG_TYPE, path_type)
            values_added.append([path, TAG_TYPE, path_type, path_type])
            self.project.session.add_value(COLLECTION_INITIAL, path, TAG_CHECKSUM, checksum)
            self.project.session.add_value(COLLECTION_CURRENT, path, TAG_CHECKSUM, checksum)
            values_added.append([path, TAG_CHECKSUM, checksum, checksum])

            # For history
            history_maker.append([path])
            history_maker.append(values_added)
            self.project.undos.append(history_maker)
            self.project.redos.clear()

            # Databrowser updated
            self.databrowser.table_data.scans_to_visualize = self.project.session.get_documents_names(
                COLLECTION_CURRENT)
            self.databrowser.table_data.scans_to_search = self.project.session.get_documents_names(
                COLLECTION_CURRENT)
            self.databrowser.table_data.add_columns()
            self.databrowser.table_data.fill_headers()
            self.databrowser.table_data.add_rows([path])
            self.databrowser.reset_search_bar()
            self.databrowser.frame_advanced_search.setHidden(True)
            self.databrowser.advanced_search.rows = []
            self.close()
        else:
            self.msg = QMessageBox()
            self.msg.setIcon(QMessageBox.Warning)
            self.msg.setText(
                "Invalid arguments")
            self.msg.setInformativeText(
                "The path must exist.\nThe path type can't be empty.")
            self.msg.setWindowTitle("Warning")
            self.msg.setStandardButtons(QMessageBox.Ok)
            self.msg.buttonClicked.connect(self.msg.close)
            self.msg.show()


class PopUpCloneTag(QDialog):
    """Is called when the user wants to clone a tag to the project.

    .. Methods:
        - ok_action: verifies the specified name is correct and send the
           information to the data browser
        - search_str: matches the searched pattern with the tags of the project

    """

    # Signal that will be emitted at the end to tell that the project
    # has been created
    signal_clone_tag = pyqtSignal()

    def __init__(self, databrowser, project):
        """Initialization.

        :param project: current project in the software
        :param databrowser: data browser instance of the software

        """
        
        super().__init__()
        self.setWindowTitle("Clone a tag")

        self.databrowser = databrowser
        self.project = project
        self.setModal(True)

        _translate = QtCore.QCoreApplication.translate
        self.setObjectName("Clone a tag")

        # The 'OK' push button
        self.push_button_ok = QtWidgets.QPushButton(self)
        self.push_button_ok.setObjectName("push_button_ok")
        self.push_button_ok.setText(_translate("Clone a tag", "OK"))

        # The 'New tag name' text edit
        self.line_edit_new_tag_name = QtWidgets.QLineEdit(self)
        self.line_edit_new_tag_name.setObjectName("lineEdit_new_tag_name")

        # The 'New tag name' label
        self.label_new_tag_name = QtWidgets.QLabel(self)
        self.label_new_tag_name.setTextFormat(QtCore.Qt.AutoText)
        self.label_new_tag_name.setObjectName("label_new_tag_name")
        self.label_new_tag_name.setText(_translate("Clone a tag",
                                                   "New tag name:"))

        hbox_buttons = QHBoxLayout()
        hbox_buttons.addWidget(self.label_new_tag_name)
        hbox_buttons.addWidget(self.line_edit_new_tag_name)
        hbox_buttons.addStretch(1)
        hbox_buttons.addWidget(self.push_button_ok)

        # The "Tag list" label
        self.label_tag_list = QtWidgets.QLabel(self)
        self.label_tag_list.setTextFormat(QtCore.Qt.AutoText)
        self.label_tag_list.setObjectName("label_tag_list")
        self.label_tag_list.setText(_translate("Clone a tag",
                                               "Available tags:"))

        self.search_bar = QtWidgets.QLineEdit(self)
        self.search_bar.setObjectName("lineEdit_search_bar")
        self.search_bar.setPlaceholderText("Search")
        self.search_bar.textChanged.connect(partial(self.search_str, project))

        hbox_top = QHBoxLayout()
        hbox_top.addWidget(self.label_tag_list)
        hbox_top.addStretch(1)
        hbox_top.addWidget(self.search_bar)

        # The list of tags
        self.list_widget_tags = QtWidgets.QListWidget(self)
        self.list_widget_tags.setObjectName("listWidget_tags")
        self.list_widget_tags.setSelectionMode(
            QtWidgets.QAbstractItemView.SingleSelection)

        vbox = QVBoxLayout()
        vbox.addLayout(hbox_top)
        vbox.addWidget(self.list_widget_tags)
        vbox.addLayout(hbox_buttons)

        self.setLayout(vbox)

        tags_lists = project.session.get_fields_names(COLLECTION_CURRENT)
        tags_lists.remove(TAG_CHECKSUM)
        for tag in tags_lists:
            item = QtWidgets.QListWidgetItem()
            self.list_widget_tags.addItem(item)
            item.setText(_translate("Dialog", tag))
        self.list_widget_tags.sortItems()

        self.setLayout(vbox)

        # Connecting the OK push button
        self.push_button_ok.clicked.connect(lambda: self.ok_action(project))

    def ok_action(self, project):
        """Verifies the specified name is correct and send the
          information to the data browser.

        :param project: current project

        """
        
        name_already_exists = False
        for tag in project.session.get_fields(COLLECTION_CURRENT):
            if tag.field_name == self.line_edit_new_tag_name.text():
                name_already_exists = True
        if name_already_exists:
            self.msg = QMessageBox()
            self.msg.setIcon(QMessageBox.Critical)
            self.msg.setText("This tag name already exists")
            self.msg.setInformativeText("Please select another tag name")
            self.msg.setWindowTitle("Error")
            self.msg.setStandardButtons(QMessageBox.Ok)
            self.msg.buttonClicked.connect(self.msg.close)
            self.msg.show()
        elif self.line_edit_new_tag_name.text() == "":
            self.msg = QMessageBox()
            self.msg.setIcon(QMessageBox.Critical)
            self.msg.setText("The tag name can't be empty")
            self.msg.setInformativeText("Please select a tag name")
            self.msg.setWindowTitle("Error")
            self.msg.setStandardButtons(QMessageBox.Ok)
            self.msg.buttonClicked.connect(self.msg.close)
            self.msg.show()
        elif len(self.list_widget_tags.selectedItems()) == 0:
            self.msg = QMessageBox()
            self.msg.setIcon(QMessageBox.Critical)
            self.msg.setText("The tag to clone must be selected")
            self.msg.setInformativeText("Please select a tag to clone")
            self.msg.setWindowTitle("Error")
            self.msg.setStandardButtons(QMessageBox.Ok)
            self.msg.buttonClicked.connect(self.msg.close)
            self.msg.show()
        else:
            self.accept()
            self.tag_to_replace = self.list_widget_tags.selectedItems(
                                  )[0].text()
            self.new_tag_name = self.line_edit_new_tag_name.text()
            self.databrowser.clone_tag_infos(self.tag_to_replace,
                                             self.new_tag_name)
            self.close()

    def search_str(self, project, str_search):
        """Matches the searched pattern with the tags of the project.

        :param project: current project
        :param str_search: string pattern to search

        """
        
        _translate = QtCore.QCoreApplication.translate
        return_list = []
        tags_lists = project.session.get_fields_names(COLLECTION_CURRENT)
        tags_lists.remove(TAG_CHECKSUM)
        if str_search != "":
            for tag in tags_lists:
                if str_search.upper() in tag.upper():
                    return_list.append(tag)
        else:
            for tag in tags_lists:
                return_list.append(tag)

        self.list_widget_tags.clear()
        for tag_name in return_list:
            item = QtWidgets.QListWidgetItem()
            self.list_widget_tags.addItem(item)
            item.setText(_translate("Dialog", tag_name))
        self.list_widget_tags.sortItems()


class PopUpClosePipeline(QDialog):
    """Is called when the user closes a pipeline editor that has been modified.

    bool_save_as: boolean to True if the pipeline needs to be saved
    bool_exit: boolean to True if we can exit the editor
    save_as_signal: signal emitted to save the pipeline under another
       name
    do_not_save_signal: signal emitted to close the editor
    cancel_signal: signal emitted to cancel the action

    .. Methods:
        - can_exit: returns the value of bool_exit
        - cancel_clicked: makes the actions to cancel the action
        - do_not_save_clicked: makes the actions not to save the pipeline
        - save_as_clicked: makes the actions to save the pipeline

    """

    save_as_signal = pyqtSignal()
    do_not_save_signal = pyqtSignal()
    cancel_signal = pyqtSignal()

    def __init__(self, pipeline_name):
        """Initialization.

        :param pipeline_name: name of the pipeline (basename)

        """
        
        super().__init__()

        self.pipeline_name = pipeline_name

        self.bool_exit = False
        self.bool_save_as = False

        self.setWindowTitle("Confirm pipeline closing")

        label = QLabel(self)
        label.setText('Do you want to close the pipeline without saving ' +
                      self.pipeline_name + '?')

        self.push_button_save_as = QPushButton("Save", self)
        self.push_button_do_not_save = QPushButton("Do not save", self)
        self.push_button_cancel = QPushButton("Cancel", self)

        hbox = QHBoxLayout()
        hbox.addStretch(1)
        hbox.addWidget(self.push_button_save_as)
        hbox.addWidget(self.push_button_do_not_save)
        hbox.addWidget(self.push_button_cancel)
        hbox.addStretch(1)

        vbox = QVBoxLayout()
        vbox.addWidget(label)
        vbox.addLayout(hbox)
        self.setLayout(vbox)

        self.push_button_save_as.clicked.connect(self.save_as_clicked)
        self.push_button_do_not_save.clicked.connect(self.do_not_save_clicked)
        self.push_button_cancel.clicked.connect(self.cancel_clicked)

    def can_exit(self):
        """Returns the value of bool_exit.

        :return: bool_exit value

        """

        return self.bool_exit

    def cancel_clicked(self):
        """Makes the actions to cancel the action."""
        
        self.bool_exit = False
        self.close()

    def do_not_save_clicked(self):
        """Makes the actions not to save the pipeline."""
        
        self.bool_exit = True
        self.close()

    def save_as_clicked(self):
        """Makes the actions to save the pipeline."""
        
        self.save_as_signal.emit()
        self.bool_save_as = True
        self.bool_exit = True
        self.close()


class PopUpDeletedProject(QMessageBox):
    """Indicate the names of deleted project when the software starts."""
    
    def __init__(self, deleted_projects):
        super().__init__()

        message = "These projects have been renamed, moved or deleted:\n"
        for deleted_project in deleted_projects:
            message += "- {0}\n".format(deleted_project)

        self.setIcon(QMessageBox.Warning)
        self.setText("Deleted projects")
        self.setInformativeText(message)
        self.setWindowTitle("Warning")
        self.setStandardButtons(QMessageBox.Ok)
        self.buttonClicked.connect(self.close)
        self.exec()


class PopUpDataBrowserCurrentSelection(QDialog):
    """Is called to display the current data_browser selection.

    .. Methods:
        - ok_clicked: updates the "scan_list" attribute of several widgets

    """

    def __init__(self, project, databrowser, filter, main_window):
        """Initialization.

        :param project: current project in the software
        :param databrowser: data browser instance of the software
        :param filter: list of the current documents in the data browser
        :param main_window: main window of the software

        """

        super().__init__()
        self.project = project
        self.databrowser = databrowser
        self.filter = filter
        self.main_window = main_window
        self.setWindowTitle("Confirm the selection")
        self.setModal(True)

        vbox_layout = QVBoxLayout()

        # Adding databrowser table
        databrowser_table = data_browser.TableDataBrowser(self.project,
                                                          self.databrowser,
                                                          [TAG_FILENAME],
                                                          False, False)
        old_scan_list = databrowser_table.scans_to_visualize
        databrowser_table.scans_to_visualize = self.filter
        databrowser_table.update_visualized_rows(old_scan_list)
        buttons = QDialogButtonBox(QDialogButtonBox.Ok |
                                   QDialogButtonBox.Cancel)
        vbox_layout.addWidget(databrowser_table)
        vbox_layout.addWidget(buttons)
        buttons.accepted.connect(self.ok_clicked)
        buttons.rejected.connect(self.close)
        self.setLayout(vbox_layout)
        screen_resolution = QApplication.instance().desktop().screenGeometry()
        width, height = screen_resolution.width(), screen_resolution.height()
        self.setMinimumWidth(0.5 * width)
        self.setMinimumHeight(0.8 * height)

    def ok_clicked(self):
        """Updates the "scan_list" attribute of several widgets."""

        self.main_window.pipeline_manager.scan_list = self.filter
        self.main_window.pipeline_manager.nodeController.scan_list = \
            self.filter
        self.main_window.pipeline_manager.pipelineEditorTabs.scan_list = \
            self.filter
        self.main_window.pipeline_manager.iterationTable.scan_list = \
            self.filter
        self.databrowser.data_sent = True
        self.close()


class PopUpFilterSelection(QDialog):
    """Is called when the user wants to open a filter that has already been
       saved.

    .. Methods:
        - cancel_clicked: closes the pop-up
        - ok_clicked: actions when the "OK" button is clicked
        - search_str: matches the searched pattern with the saved filters

    """

    def __init__(self, project):
        """Initialization.

        :param project: current project in the software

        """
        
        super().__init__()
        self.project = project
        self.setModal(True)

        _translate = QtCore.QCoreApplication.translate

        # The "Filter list" label
        self.label_filter_list = QtWidgets.QLabel(self)
        self.label_filter_list.setTextFormat(QtCore.Qt.AutoText)
        self.label_filter_list.setObjectName("label_filter_list")
        self.label_filter_list.setText(_translate("main_window",
                                                  "Available filters:"))

        # The search bar to search in the list of filters
        self.search_bar = QtWidgets.QLineEdit(self)
        self.search_bar.setObjectName("lineEdit_search_bar")
        self.search_bar.setPlaceholderText("Search")
        self.search_bar.textChanged.connect(self.search_str)

        # The list of filters
        self.list_widget_filters = QtWidgets.QListWidget(self)
        self.list_widget_filters.setObjectName("listWidget_tags")
        self.list_widget_filters.setSelectionMode(
            QtWidgets.QAbstractItemView.SingleSelection)

        self.push_button_ok = QtWidgets.QPushButton(self)
        self.push_button_ok.setObjectName("pushButton_ok")
        self.push_button_ok.setText("OK")
        self.push_button_ok.clicked.connect(self.ok_clicked)

        self.push_button_cancel = QtWidgets.QPushButton(self)
        self.push_button_cancel.setObjectName("pushButton_cancel")
        self.push_button_cancel.setText("Cancel")
        self.push_button_cancel.clicked.connect(self.cancel_clicked)

        hbox_top_left = QHBoxLayout()
        hbox_top_left.addWidget(self.label_filter_list)
        hbox_top_left.addWidget(self.search_bar)

        vbox_top_left = QVBoxLayout()
        vbox_top_left.addLayout(hbox_top_left)
        vbox_top_left.addWidget(self.list_widget_filters)

        hbox_buttons = QHBoxLayout()
        hbox_buttons.addStretch(1)
        hbox_buttons.addWidget(self.push_button_ok)
        hbox_buttons.addWidget(self.push_button_cancel)

        vbox_final = QVBoxLayout()
        vbox_final.addLayout(vbox_top_left)
        vbox_final.addLayout(hbox_buttons)

        self.setLayout(vbox_final)

    def cancel_clicked(self):
        """Closes the pop-up."""
        
        self.close()

    def ok_clicked(self):
        """Actions when the "OK" button is clicked."""
        
        # Has to be override in the PopUpSelectFilter* classes
        pass

    def search_str(self, str_search):
        """Matches the searched pattern with the saved filters.

        :param str_search: string pattern to search

        """
        
        return_list = []
        if str_search != "":
            for filter in self.project.filters:
                if str_search.upper() in filter.name.upper():
                    return_list.append(filter.name)
        else:
            for filter in self.project.filters:
                return_list.append(filter.name)

        for idx in range(self.list_widget_filters.count()):
            item = self.list_widget_filters.item(idx)
            if item.text() in return_list:
                item.setHidden(False)
            else:
                item.setHidden(True)


class PopUpInformation(QWidget):
    """Is called when the user wants to display the current project's
<<<<<<< HEAD
    information."""
=======
       information.

    """
>>>>>>> 4a33a95e

    # Signal that will be emitted at the end to tell that the project
    # has been created
    signal_preferences_change = pyqtSignal()

    def __init__(self, project):
        """Initialization.

        :param project: current project in the software

        """
        
        super().__init__()
        name_label = QLabel("Name: ")
        self.name_value = QLineEdit(project.getName())
        folder_label = QLabel("Root folder: " + project.folder)
        date_label = QLabel("Date of creation: " + project.getDate())

        box = QVBoxLayout()
        row = QHBoxLayout()
        row.addWidget(name_label)
        row.addWidget(self.name_value)
        box.addLayout(row)
        box.addWidget(folder_label)
        box.addWidget(date_label)
        box.addStretch(1)

        self.setLayout(box)


class PopUpinheritanceDict(QDialog):
    """Is called to select from which input the output will inherit the tags.
    """
    def __init__(self, values, iterate):
        """Initialization

        :param values: A dictionary with input name as key and their paths
        as values
        :param iterate: boolean, True if pipeline is iterated
        """
        super().__init__()

        self.setModal(True)
        self.setObjectName("Dialog")
        self.setWindowTitle('Inherited plug')
        self.ignore = False
        self.all = False

        v_box_values = QtWidgets.QVBoxLayout()
        checked = True
        for key in values:
            radiobutton = QRadioButton(key, self)
            radiobutton.value = values[key]
            radiobutton.key = key
            radiobutton.setChecked(checked)
            if checked:
                self.value = radiobutton.value
                self.key = radiobutton.key

            checked = False
            radiobutton.toggled.connect(self.on_clicked)
            v_box_values.addWidget(radiobutton)
            v_box_values.addStretch(1)

        h_box_buttons = QtWidgets.QHBoxLayout()
        self.push_button_ok = QtWidgets.QPushButton(self)
        self.push_button_ok.setText("OK")
        self.push_button_ok.clicked.connect(self.ok_clicked)
        h_box_buttons.addWidget(self.push_button_ok)

        self.push_button_ignore = QtWidgets.QPushButton(self)
        self.push_button_ignore.setText("Ignore")
        self.push_button_ignore.clicked.connect(self.ignore_clicked)
        h_box_buttons.addWidget(self.push_button_ignore)

        if iterate:
            self.push_button_okall = QtWidgets.QPushButton(self)
            self.push_button_okall.setText("OK for all")
            self.push_button_okall.clicked.connect(self.okall_clicked)
            h_box_buttons.addWidget(self.push_button_okall)

            self.push_button_ignoreall = QtWidgets.QPushButton(self)
            self.push_button_ignoreall.setText("Ignore for all")
            self.push_button_ignoreall.clicked.connect(self.ignoreall_clicked)
            h_box_buttons.addWidget(self.push_button_ignoreall)

        v_box_values.addLayout(h_box_buttons)

        self.setLayout(v_box_values)

    def on_clicked(self):
        radiobutton = self.sender()
        self.value = radiobutton.value
        self.key = radiobutton.key

    def ok_clicked(self):
        self.accept()
        self.close()

    def okall_clicked(self):
        self.all = True
        self.accept()
        self.close()

    def ignore_clicked(self):
        self.ignore = True
        self.accept()
        self.close()

    def ignoreall_clicked(self):
        self.ignore = True
        self.all = True
        self.accept()
        self.close()



class PopUpMultipleSort(QDialog):
    """Is called to sort the data browser's table depending on multiple tags.

    .. Methods:
        - add_tag: adds a push button
        - fill_values: fills the values list when a tag is added or removed
        - refresh_layout: updates the layouts (especially when a tag push
          button is added or removed)
        - remove_tag: removes a push buttons and makes the changes in the
          list of values
        - select_tag: calls a pop-up to choose a tag
        - sort_scans: collects the information and send them to the data
          browser

    """
    
    def __init__(self, project, table_data_browser):
        """Initialization.

        :param project: current project in the software
        :param table_data_browser: data browser's table of the software

        """
        
        super().__init__()
        self.project = project
        self.table_data_browser = table_data_browser

        self.setModal(True)
        self.setWindowTitle("Multiple sort")

        # values_list will contain the different values of each selected tag
        self.values_list = [[], []]
        self.list_tags = []

        self.label_tags = QLabel('Tags: ')

        # Each push button will allow the user to add a tag to the count table
        push_button_tag_1 = QPushButton()
        push_button_tag_1.setText("Tag n°1")
        push_button_tag_1.clicked.connect(lambda: self.select_tag(0))

        push_button_tag_2 = QPushButton()
        push_button_tag_2.setText("Tag n°2")
        push_button_tag_2.clicked.connect(lambda: self.select_tag(1))

        # The list of all the push buttons (the user can add as many as
        # he or she wants)
        self.push_buttons = []
        self.push_buttons.insert(0, push_button_tag_1)
        self.push_buttons.insert(1, push_button_tag_2)

        # Labels to add/remove a tag (a push button)
        sources_images_dir = Config().getSourceImageDir()
        self.remove_tag_label = ClickableLabel()
        remove_tag_picture = QPixmap(os.path.relpath(os.path.join(
            sources_images_dir, "red_minus.png")))
        remove_tag_picture = remove_tag_picture.scaledToHeight(20)
        self.remove_tag_label.setPixmap(remove_tag_picture)
        self.remove_tag_label.clicked.connect(self.remove_tag)

        self.add_tag_label = ClickableLabel()
        self.add_tag_label.setObjectName('plus')
        add_tag_picture = QPixmap(os.path.relpath(os.path.join(
            sources_images_dir, "green_plus.png")))
        add_tag_picture = add_tag_picture.scaledToHeight(15)
        self.add_tag_label.setPixmap(add_tag_picture)
        self.add_tag_label.clicked.connect(self.add_tag)

        # Combobox to choose if the sort order is ascending or descending
        self.combo_box = QComboBox()
        self.combo_box.addItems(["Ascending", "Descending"])

        # Push button that is pressed to launch the computations
        self.push_button_sort = QPushButton()
        self.push_button_sort.setText('Sort scans')
        self.push_button_sort.clicked.connect(self.sort_scans)

        # Layouts
        self.v_box_final = QVBoxLayout()
        self.setLayout(self.v_box_final)
        self.refresh_layout()

    def add_tag(self):
        """Adds a push button."""
        
        push_button = QPushButton()
        push_button.setText('Tag n°' + str(len(self.push_buttons) + 1))
        push_button.clicked.connect(lambda: self.select_tag(
            len(self.push_buttons) - 1))
        self.push_buttons.insert(len(self.push_buttons), push_button)
        self.refresh_layout()

    def fill_values(self, idx):
        """Fills the values list when a tag is added or removed.

        :param idx: index of the pressed push button

        """
        
        tag_name = self.push_buttons[idx].text()
        if len(self.values_list) <= idx:
            self.values_list.insert(idx, [])
        if self.values_list[idx] is not None:
            self.values_list[idx] = []
        for scan in self.project.session.get_fields_names(COLLECTION_CURRENT):
            current_value = self.project.session.get_value(COLLECTION_CURRENT,
                                                           scan, tag_name)
            if current_value not in self.values_list[idx]:
                self.values_list[idx].append(current_value)

    def refresh_layout(self):
        """Updates the layouts (especially when a tag push button is added or
           removed).

        """
        
        self.h_box_top = QHBoxLayout()
        self.h_box_top.setSpacing(10)
        self.h_box_top.addWidget(self.label_tags)

        for tag_label in self.push_buttons:
            self.h_box_top.addWidget(tag_label)

        self.h_box_top.addWidget(self.add_tag_label)
        self.h_box_top.addWidget(self.remove_tag_label)
        self.h_box_top.addWidget(self.combo_box)
        self.h_box_top.addWidget(self.push_button_sort)
        self.h_box_top.addStretch(1)

        self.v_box_final.addLayout(self.h_box_top)

    def remove_tag(self):
        """Removes a push buttons and makes the changesn in the list of
           values.

        """
        
        push_button = self.push_buttons[-1]
        push_button.deleteLater()
        push_button = None
        del self.push_buttons[-1]
        del self.values_list[-1]
        self.refresh_layout()

    def select_tag(self, idx):
        """Calls a pop-up to choose a tag.

        :param idx: index of the pressed push button

        """
        
        pop_up = PopUpSelectTagCountTable(
            self.project, self.project.session.get_shown_tags(),
            self.push_buttons[idx].text())
        if pop_up.exec_():
            self.push_buttons[idx].setText(pop_up.selected_tag)
            self.fill_values(idx)

    def sort_scans(self):
        """Collects the information and send them to the data browser."""
        
        self.order = self.combo_box.itemText(self.combo_box.currentIndex())
        for push_button in self.push_buttons:
            self.list_tags.append(push_button.text())
        self.accept()
        self.table_data_browser.multiple_sort_infos(self.list_tags, self.order)


class PopUpNewProject(QFileDialog):
    """Is called when the user wants to create a new project.

    .. Method:
        - get_filename: sets the widget's attributes depending on the
          selected file name

    """

    # Signal that will be emitted at the end to tell that the project
    # has been created
    signal_create_project = pyqtSignal()

    def __init__(self):
        """Initialization."""
        
        super().__init__()
        self.setLabelText(QFileDialog.Accept, "Create")
        self.setAcceptMode(QFileDialog.AcceptSave)

        # Setting the projects directory as default
        utils.set_projects_directory_as_default(self)

    def get_filename(self, file_name_tuple):
        """Sets the widget's attributes depending on the selected file name.

        :param file_name_tuple: tuple obtained with the selectedFiles method
        :return: real file name

        """
        
        file_name = file_name_tuple[0]
        if file_name:
            entire_path = os.path.abspath(file_name)
            self.path, self.name = os.path.split(entire_path)
            self.relative_path = os.path.relpath(file_name)
            self.relative_subpath = os.path.relpath(self.path)

            if not os.path.exists(self.relative_path):
                self.close()
                # A signal is emitted to tell that the project has been created
                self.signal_create_project.emit()
            else:
                utils.message_already_exists()

        return file_name


class PopUpOpenProject(QFileDialog):
    """Is called when the user wants to open project.

    .. Method:
        - get_filename: sets the widget's attributes depending on the selected
           file name

    """

    # Signal that will be emitted at the end to tell that the project
    # has been created
    signal_create_project = pyqtSignal()

    def __init__(self):
        super().__init__()

        self.setOption(QFileDialog.DontUseNativeDialog, True)
        self.setFileMode(QFileDialog.Directory)

        # Setting the projects directory as default
        utils.set_projects_directory_as_default(self)

    def get_filename(self, file_name_tuple):
        """Sets the widget's attributes depending on the selected file name.

        :param file_name_tuple: tuple obtained with the selectedFiles method

        """

        file_name = file_name_tuple[0]

        if file_name:
            entire_path = os.path.abspath(file_name)
            self.path, self.name = os.path.split(entire_path)
            self.relative_path = os.path.relpath(file_name)

            # If the file exists
            if os.path.exists(entire_path):
                self.close()
                # A signal is emitted to tell that the project has been created
                self.signal_create_project.emit()
            else:
                utils.message_already_exists()


class PopUpPreferences(QDialog):
    """Is called when the user wants to change the software preferences.

    .. Methods:
        - browse_matlab: called when matlab browse button is clicked
        - browse_matlab_standalone: called when matlab browse button is clicked
        - browse_mri_conv_path: called when "MRIManager.jar" browse
          button is clicked
        - browse_projects_save_path: called when "Projects folder" browse
          button is clicked
        - browse_spm: called when spm browse button is clicked
        - browse_spm_standalone: called when spm standalone browse button
          is clicked
        - clinical_mode_switch: called when the clinical mode checkbox
          is clicked
        - ok_clicked: saves the modifications to the config file and apply them
        - use_matlab_changed: called when the use_matlab checkbox is changed
        - use_spm_changed: called when the use_spm checkbox is changed
        - use_spm_standalone_changed: called when the use_spm_standalone
          checkbox is changed

    """

    # Signal that will be emitted at the end to tell that the project
    # has been created
    signal_preferences_change = pyqtSignal()
    use_clinical_mode_signal = pyqtSignal()

    def __init__(self, main_window):
        """Initialization.

        :param main_window: main window object of the software

        """
        
        super().__init__()
        self.setModal(True)

        _translate = QtCore.QCoreApplication.translate

        self.setObjectName("Dialog")
        self.setWindowTitle('MIA preferences')

        self.clicked = 0

        self.tab_widget = QtWidgets.QTabWidget(self)
        self.tab_widget.setEnabled(True)

        config = Config()

        # The 'Tools" tab
        self.tab_tools = QtWidgets.QWidget()
        self.tab_tools.setObjectName("tab_tools")
        self.tab_widget.addTab(self.tab_tools, _translate("Dialog", "Tools"))

        # Groupbox "Global preferences"
        self.groupbox_global = QtWidgets.QGroupBox("Global preferences")

        self.save_checkbox = QCheckBox('', self)
        self.save_label = QLabel("Auto save")

        if config.isAutoSave() == True:
            self.save_checkbox.setChecked(1)

        h_box_auto_save = QtWidgets.QHBoxLayout()
        h_box_auto_save.addWidget(self.save_checkbox)
        h_box_auto_save.addWidget(self.save_label)
        h_box_auto_save.addStretch(1)

        self.clinical_mode_checkbox = QCheckBox('', self)
        self.clinical_mode_checkbox.clicked.connect(self.clinical_mode_switch)
        self.clinical_mode_label = QLabel("Clinical mode")

        if config.get_clinical_mode() == True:
            self.clinical_mode_checkbox.setChecked(1)

        else:
            self.clinical_mode_checkbox.setChecked(1)
            self.clinical_mode_checkbox.setChecked(0)

        h_box_clinical_mode = QtWidgets.QHBoxLayout()
        h_box_clinical_mode.addWidget(self.clinical_mode_checkbox)
        # h_box_clinical_mode.addWidget(self.clinical_mode_trap)
        h_box_clinical_mode.addWidget(self.clinical_mode_label)
        h_box_clinical_mode.addStretch(1)

        v_box_global = QtWidgets.QVBoxLayout()
        v_box_global.addLayout(h_box_auto_save)
        v_box_global.addLayout(h_box_clinical_mode)

        self.groupbox_global.setLayout(v_box_global)

        # Groupbox "Projects preferences"
        self.groupbox_projects = QtWidgets.QGroupBox("Projects preferences")

        # Projects folder label/line edit
        self.projects_save_path_label = QLabel("Projects folder:")
        self.projects_save_path_line_edit = QLineEdit(
            config.get_projects_save_path())
        self.projects_save_path_browse = QPushButton("Browse")
        self.projects_save_path_browse.clicked.connect(
            self.browse_projects_save_path)

        # Max projects in "Saved projects"
        self.max_projects_label = QLabel(
            'Number of projects in "Saved projects":')
        self.max_projects_box = QtWidgets.QSpinBox()
        self.max_projects_box.setMinimum(1)
        self.max_projects_box.setMaximum(20)
        self.max_projects_box.setValue(config.get_max_projects())
        # self.max_projects_box.setDecimals(0)
        self.max_projects_box.setSingleStep(1)

        # Projects preferences layouts
        h_box_projects_save = QtWidgets.QHBoxLayout()
        h_box_projects_save.addWidget(self.projects_save_path_line_edit)
        h_box_projects_save.addWidget(self.projects_save_path_browse)

        v_box_projects_save = QtWidgets.QVBoxLayout()
        v_box_projects_save.addWidget(self.projects_save_path_label)
        v_box_projects_save.addLayout(h_box_projects_save)

        h_box_max_projects = QtWidgets.QHBoxLayout()
        h_box_max_projects.addWidget(self.max_projects_box)
        h_box_max_projects.addStretch(1)

        v_box_max_projects = QtWidgets.QVBoxLayout()
        v_box_max_projects.addWidget(self.max_projects_label)
        v_box_max_projects.addLayout(h_box_max_projects)

        projects_layout = QVBoxLayout()
        projects_layout.addLayout(v_box_projects_save)
        projects_layout.addLayout(v_box_max_projects)

        self.groupbox_projects.setLayout(projects_layout)

        # Groupbox "POPULSE third party preferences"
        self.groupbox_populse = QtWidgets.QGroupBox(
            "POPULSE third party preference")

        # MRI File Manager folder label/line edit
        self.mri_conv_path_label = QLabel("Absolute path to MRIManager.jar:")
        self.mri_conv_path_line_edit = QLineEdit(config.get_mri_conv_path())
        self.mri_conv_path_browse = QPushButton("Browse")
        self.mri_conv_path_browse.clicked.connect(self.browse_mri_conv_path)

        # MRI File Manager layouts
        h_box_mri_conv = QtWidgets.QHBoxLayout()
        h_box_mri_conv.addWidget(self.mri_conv_path_line_edit)
        h_box_mri_conv.addWidget(self.mri_conv_path_browse)

        v_box_mri_conv = QtWidgets.QVBoxLayout()
        v_box_mri_conv.addWidget(self.mri_conv_path_label)
        v_box_mri_conv.addLayout(h_box_mri_conv)

        populse_layout = QVBoxLayout()
        populse_layout.addLayout(v_box_mri_conv)

        self.groupbox_populse.setLayout(populse_layout)

        # Final tab layouts
        h_box_top = QtWidgets.QHBoxLayout()
        h_box_top.addWidget(self.groupbox_global)
        h_box_top.addStretch(1)

        self.tab_tools_layout = QtWidgets.QVBoxLayout()
        self.tab_tools_layout.addLayout(h_box_top)
        self.tab_tools_layout.addWidget(self.groupbox_projects)
        self.tab_tools_layout.addWidget(self.groupbox_populse)
        self.tab_tools_layout.addStretch(1)
        self.tab_tools.setLayout(self.tab_tools_layout)

        # The 'OK' push button
        self.push_button_ok = QtWidgets.QPushButton("OK")
        self.push_button_ok.setObjectName("pushButton_ok")
        self.push_button_ok.clicked.connect(
            partial(self.ok_clicked, main_window))

        # The 'Cancel' push button
        self.push_button_cancel = QtWidgets.QPushButton("Cancel")
        self.push_button_cancel.setObjectName("pushButton_cancel")
        self.push_button_cancel.clicked.connect(self.close)

        # Buttons layouts
        hbox_buttons = QHBoxLayout()
        hbox_buttons.addStretch(1)
        hbox_buttons.addWidget(self.push_button_ok)
        hbox_buttons.addWidget(self.push_button_cancel)

        vbox = QVBoxLayout()
        vbox.addWidget(self.tab_widget)
        vbox.addLayout(hbox_buttons)

        # The 'Pipeline' tab
        self.tab_pipeline = QtWidgets.QWidget()
        self.tab_pipeline.setObjectName("tab_appearance")
        self.tab_widget.addTab(self.tab_pipeline,
                               _translate("Dialog", "Pipeline"))

        # Groupbox "Matlab"
        self.groupbox_matlab = QtWidgets.QGroupBox("Matlab")
        self.use_matlab_label = QLabel("Use Matlab")
        self.use_matlab_checkbox = QCheckBox('', self)

        self.matlab_label = QLabel("Matlab path:")
        self.matlab_choice = QLineEdit(config.get_matlab_path())
        self.matlab_browse = QPushButton("Browse")
        self.matlab_browse.clicked.connect(self.browse_matlab)

        self.matlab_standalone_label = QLabel("Matlab standalone path:")
        self.matlab_standalone_choice = QLineEdit(
            config.get_matlab_standalone_path())
        self.matlab_standalone_browse = QPushButton("Browse")
        self.matlab_standalone_browse.clicked.connect(
            self.browse_matlab_standalone)

        if config.get_use_matlab() == True:
            self.use_matlab_checkbox.setChecked(1)
        else:
            self.use_matlab_checkbox.setChecked(0)

        h_box_use_matlab = QtWidgets.QHBoxLayout()
        h_box_use_matlab.addWidget(self.use_matlab_checkbox)
        h_box_use_matlab.addWidget(self.use_matlab_label)
        h_box_use_matlab.addStretch(1)

        h_box_matlab_path = QtWidgets.QHBoxLayout()
        h_box_matlab_path.addWidget(self.matlab_choice)
        h_box_matlab_path.addWidget(self.matlab_browse)

        v_box_matlab_path = QtWidgets.QVBoxLayout()
        v_box_matlab_path.addWidget(self.matlab_label)
        v_box_matlab_path.addLayout(h_box_matlab_path)

        h_box_matlab_standalone_path = QtWidgets.QHBoxLayout()
        h_box_matlab_standalone_path.addWidget(self.matlab_standalone_choice)
        h_box_matlab_standalone_path.addWidget(self.matlab_standalone_browse)

        v_box_matlab_standalone_path = QtWidgets.QVBoxLayout()
        v_box_matlab_standalone_path.addWidget(self.matlab_standalone_label)
        v_box_matlab_standalone_path.addLayout(h_box_matlab_standalone_path)

        v_box_matlab = QtWidgets.QVBoxLayout()
        v_box_matlab.addLayout(h_box_use_matlab)
        v_box_matlab.addLayout(v_box_matlab_path)
        v_box_matlab.addLayout(v_box_matlab_standalone_path)

        self.groupbox_matlab.setLayout(v_box_matlab)

        # Groupbox "SPM"
        self.groupbox_spm = QtWidgets.QGroupBox("SPM")

        self.use_spm_label = QLabel("Use SPM")
        self.use_spm_checkbox = QCheckBox('', self)

        self.spm_label = QLabel("SPM path:")
        self.spm_choice = QLineEdit(config.get_spm_path())
        self.spm_browse = QPushButton("Browse")
        self.spm_browse.clicked.connect(self.browse_spm)

        if config.get_use_spm() == True:
            self.use_spm_checkbox.setChecked(1)
        else:
            self.use_spm_checkbox.setChecked(0)

        h_box_use_spm = QtWidgets.QHBoxLayout()
        h_box_use_spm.addWidget(self.use_spm_checkbox)
        h_box_use_spm.addWidget(self.use_spm_label)
        h_box_use_spm.addStretch(1)

        h_box_spm_path = QtWidgets.QHBoxLayout()
        h_box_spm_path.addWidget(self.spm_choice)
        h_box_spm_path.addWidget(self.spm_browse)

        v_box_spm_path = QtWidgets.QVBoxLayout()
        v_box_spm_path.addWidget(self.spm_label)
        v_box_spm_path.addLayout(h_box_spm_path)

        self.use_spm_standalone_label = QLabel("Use SPM standalone")
        self.use_spm_standalone_checkbox = QCheckBox('', self)

        self.spm_standalone_label = QLabel("SPM standalone path:")
        self.spm_standalone_choice = QLineEdit(
            config.get_spm_standalone_path())
        self.spm_standalone_browse = QPushButton("Browse")
        self.spm_standalone_browse.clicked.connect(self.browse_spm_standalone)

        if config.get_use_spm_standalone() == True:
            self.use_spm_standalone_checkbox.setChecked(1)
        else:
            self.use_spm_standalone_checkbox.setChecked(0)

        h_box_use_spm_standalone = QtWidgets.QHBoxLayout()
        h_box_use_spm_standalone.addWidget(self.use_spm_standalone_checkbox)
        h_box_use_spm_standalone.addWidget(self.use_spm_standalone_label)
        h_box_use_spm_standalone.addStretch(1)

        h_box_spm_standalone_path = QtWidgets.QHBoxLayout()
        h_box_spm_standalone_path.addWidget(self.spm_standalone_choice)
        h_box_spm_standalone_path.addWidget(self.spm_standalone_browse)

        v_box_spm_standalone_path = QtWidgets.QVBoxLayout()
        v_box_spm_standalone_path.addWidget(self.spm_standalone_label)
        v_box_spm_standalone_path.addLayout(h_box_spm_standalone_path)

        v_box_spm = QtWidgets.QVBoxLayout()
        v_box_spm.addLayout(h_box_use_spm)
        v_box_spm.addLayout(v_box_spm_path)
        v_box_spm.addLayout(h_box_use_spm_standalone)
        v_box_spm.addLayout(v_box_spm_standalone_path)

        self.groupbox_spm.setLayout(v_box_spm)

        self.tab_pipeline_layout = QtWidgets.QVBoxLayout()
        self.tab_pipeline_layout.addWidget(self.groupbox_matlab)
        self.tab_pipeline_layout.addWidget(self.groupbox_spm)
        self.tab_pipeline_layout.addStretch(1)
        self.tab_pipeline.setLayout(self.tab_pipeline_layout)

        # The 'Appearance' tab
        self.tab_appearance = QtWidgets.QWidget()
        self.tab_appearance.setObjectName("tab_appearance")
        self.tab_widget.addTab(self.tab_appearance,
                               _translate("Dialog", "Appearance"))

        colors = ["Black", "Blue", "Green", "Grey", "Orange", "Red",
                  "Yellow", "White"]

        self.appearance_layout = QVBoxLayout()
        self.label_background_color = QLabel("Background color")
        self.background_color_combo = QComboBox(self)
        self.background_color_combo.addItem("")
        self.label_text_color = QLabel("Text color")
        self.text_color_combo = QComboBox(self)
        self.text_color_combo.addItem("")
        txt = config.getTextColor()
        bkgnd = config.getBackgroundColor()

        if txt == "":
            txt = "Black"

        if bkgnd == "":
            bkgnd = "White"

        for color in colors:
            if txt != color:
                self.background_color_combo.addItem(color)
            if bkgnd != color:
                self.text_color_combo.addItem(color)

        background_color = config.getBackgroundColor()
        self.background_color_combo.setCurrentText(background_color)
        text_color = config.getTextColor()
        self.text_color_combo.setCurrentText(text_color)
        self.appearance_layout.addWidget(self.label_background_color)
        self.appearance_layout.addWidget(self.background_color_combo)
        self.appearance_layout.addWidget(self.label_text_color)
        self.appearance_layout.addWidget(self.text_color_combo)
        self.appearance_layout.addStretch(1)
        self.tab_appearance.setLayout(self.appearance_layout)

        self.setLayout(vbox)

        # Disabling widgets
        self.use_spm_changed()
        self.use_matlab_changed()

        # Signals
        self.use_matlab_checkbox.stateChanged.connect(self.use_matlab_changed)
        self.use_spm_checkbox.stateChanged.connect(self.use_spm_changed)
        self.use_spm_standalone_checkbox.stateChanged.connect(
            self.use_spm_standalone_changed)

    def browse_matlab(self):
        """Called when matlab browse button is clicked."""

        fname = QFileDialog.getOpenFileName(self, 'Choose Matlab file')[0]
        if fname:
            self.matlab_choice.setText(fname)

    def browse_matlab_standalone(self):
        """Called when matlab browse button is clicked."""

        fname = QFileDialog.getExistingDirectory(self, 'Choose MCR directory')
        if fname:
            self.matlab_standalone_choice.setText(fname)

    def browse_mri_conv_path(self):
        """Called when "MRIFileManager.jar" browse button is clicked."""
        
        fname = QFileDialog.getOpenFileName(self,
                                            'Select the location of the '
                                            'MRIManager.jar file')[0]
        if fname:
            self.mri_conv_path_line_edit.setText(fname)

    def browse_projects_save_path(self):
        """Called when "Projects folder" browse button is clicked."""

        fname = QFileDialog.getExistingDirectory(self,
                                                 'Select a folder where '
                                                 'to save the projects')

        if fname:
            self.projects_save_path_line_edit.setText(fname)

            with open(os.path.join(fname, '.gitignore'), 'w') as myFile:
                myFile.write("/*")

    def browse_spm(self):
        """Called when spm browse button is clicked."""

        fname = QFileDialog.getExistingDirectory(self, 'Choose SPM directory')
        if fname:
            self.spm_choice.setText(fname)

    def browse_spm_standalone(self):
        """Called when spm standalone browse button is clicked."""

        fname = QFileDialog.getExistingDirectory(self,
                                                 'Choose SPM standalone '
                                                 'directory')
        if fname:
            self.spm_standalone_choice.setText(fname)

    def clinical_mode_switch(self):
        """Called when the clinical mode checkbox is clicked."""
        
        self.clicked += 1
        if self.clicked % 6 == 0:
            self.clinical_mode_checkbox.setChecked(1)
            self.clinical_mode_checkbox.setChecked(0)
            self.clinical_mode_checkbox.setVisible(False)
            self.clinical_mode_label.setText("Developer mode")
        else:
            self.clinical_mode_checkbox.setChecked(1)
            self.clinical_mode_label.setText("Clinical mode")

    def ok_clicked(self, main_window):
        """Saves the modifications to the config file and apply them.

        :param main_window: main window of the software

        """

        config = Config()

        # Auto-save
        if self.save_checkbox.isChecked():
            config.setAutoSave(True)
        else:
            config.setAutoSave(False)

        # Projects folder
        projects_folder = self.projects_save_path_line_edit.text()
        if os.path.isdir(projects_folder):
            config.set_projects_save_path(projects_folder)
        else:
            self.msg = QMessageBox()
            self.msg.setIcon(QMessageBox.Critical)
            self.msg.setText("Invalid projects folder path")
            self.msg.setInformativeText(
                "The projects folder path entered {0} is invalid.".format(
                    projects_folder))
            self.msg.setWindowTitle("Error")
            self.msg.setStandardButtons(QMessageBox.Ok)
            self.msg.buttonClicked.connect(self.msg.close)
            self.msg.show()
            return

        # MRIFileManager.jar path
        mri_conv_path = self.mri_conv_path_line_edit.text()
        if mri_conv_path == "":
            self.msg = QMessageBox()
            self.msg.setIcon(QMessageBox.Warning)
            self.msg.setText("Empty MRIFileManager.jar path")
            self.msg.setInformativeText(
                "No path has been entered for MRIFileManager.jar.".format(
                    mri_conv_path))
            self.msg.setWindowTitle("Warning")
            self.msg.setStandardButtons(QMessageBox.Ok)
            self.msg.buttonClicked.connect(self.msg.close)
            self.msg.show()
            config.set_mri_conv_path(mri_conv_path)

        elif os.path.isfile(mri_conv_path):
            config.set_mri_conv_path(mri_conv_path)

        else:
            self.msg = QMessageBox()
            self.msg.setIcon(QMessageBox.Critical)
            self.msg.setText("Invalid MRIFileManager.jar path")
            self.msg.setInformativeText(
                "The MRIFileManager.jar path entered {0} is invalid.".format(
                    mri_conv_path))
            self.msg.setWindowTitle("Error")
            self.msg.setStandardButtons(QMessageBox.Ok)
            self.msg.buttonClicked.connect(self.msg.close)
            self.msg.show()
            return

        # Max projects in "Saved projects"
        max_projects = min(max(self.max_projects_box.value(), 1), 20)
        config.set_max_projects(max_projects)

        # Use Matlab
        if self.use_matlab_checkbox.isChecked():
            config.set_use_matlab(True)
        else:
            config.set_use_matlab(False)

        # Use SPM
        if self.use_spm_checkbox.isChecked():
            config.set_use_spm(True)
        else:
            config.set_use_spm(False)

        # Use SPM standalone
        if self.use_spm_standalone_checkbox.isChecked():
            config.set_use_spm_standalone(True)
        else:
            config.set_use_spm_standalone(False)

        # Clinical mode
        if self.clinical_mode_checkbox.isChecked():
            config.set_clinical_mode(True)
            self.use_clinical_mode_signal.emit()
        else:
            config.set_clinical_mode(False)

        # Matlab
        if self.use_matlab_checkbox.isChecked():
            matlab_input = self.matlab_choice.text()
            if os.path.exists(matlab_input) or matlab_input == "":
                config.set_matlab_path(matlab_input)
            else:
                self.msg = QMessageBox()
                self.msg.setIcon(QMessageBox.Critical)
                self.msg.setText("Invalid Matlab path")
                self.msg.setInformativeText(
                    "The MCR path entered {0} is invalid.".format(
                        matlab_input))
                self.msg.setWindowTitle("Error")
                self.msg.setStandardButtons(QMessageBox.Ok)
                self.msg.buttonClicked.connect(self.msg.close)
                self.msg.show()
                return

            matlab_standalone_input = self.matlab_standalone_choice.text()
            if os.path.exists(
                    matlab_standalone_input) or matlab_standalone_input == "":
                config.set_matlab_standalone_path(matlab_standalone_input)
            else:
                self.msg = QMessageBox()
                self.msg.setIcon(QMessageBox.Critical)
                self.msg.setText("Invalid MCR path")
                self.msg.setInformativeText(
                    "The MCR path entered {0} is invalid.".format(
                        matlab_standalone_input))
                self.msg.setWindowTitle("Error")
                self.msg.setStandardButtons(QMessageBox.Ok)
                self.msg.buttonClicked.connect(self.msg.close)
                self.msg.show()
                return

        # SPM
        if self.use_spm_checkbox.isChecked():
            spm_input = self.spm_choice.text()
            if os.path.exists(spm_input):
                config.set_spm_path(spm_input)
            else:
                self.msg = QMessageBox()
                self.msg.setIcon(QMessageBox.Critical)
                self.msg.setText("Invalid SPM standalone path")
                self.msg.setInformativeText(
                    "The SPM path entered {0} is invalid.".format(spm_input))
                self.msg.setWindowTitle("Error")
                self.msg.setStandardButtons(QMessageBox.Ok)
                self.msg.buttonClicked.connect(self.msg.close)
                self.msg.show()

        if self.use_spm_standalone_checkbox.isChecked():
            spm_input = self.spm_standalone_choice.text()
            if os.path.exists(spm_input) and "spm12" in spm_input:
                config.set_spm_standalone_path(spm_input)
            else:
                self.msg = QMessageBox()
                self.msg.setIcon(QMessageBox.Critical)
                self.msg.setText("Invalid SPM standalone path")
                self.msg.setInformativeText(
                    "The SPM standalone path entered {0} is invalid.".format(
                        spm_input))
                self.msg.setWindowTitle("Error")
                self.msg.setStandardButtons(QMessageBox.Ok)
                self.msg.buttonClicked.connect(self.msg.close)
                self.msg.show()
                return

        # Colors
        background_color = self.background_color_combo.currentText()
        text_color = self.text_color_combo.currentText()
        config.setBackgroundColor(background_color)
        config.setTextColor(text_color)
        main_window.setStyleSheet(
            "background-color:" + background_color + ";color:" +
            text_color + ";")

        self.signal_preferences_change.emit()
        self.accept()
        self.close()

    def use_matlab_changed(self):
        """Called when the use_matlab checkbox is changed."""

        if not self.use_matlab_checkbox.isChecked():
            self.matlab_choice.setDisabled(True)
            self.matlab_standalone_choice.setDisabled(True)
            self.spm_choice.setDisabled(True)
            self.spm_standalone_choice.setDisabled(True)
            self.matlab_label.setDisabled(True)
            self.matlab_standalone_label.setDisabled(True)
            self.spm_label.setDisabled(True)
            self.spm_standalone_label.setDisabled(True)
            self.spm_browse.setDisabled(True)
            self.spm_standalone_browse.setDisabled(True)
            self.matlab_browse.setDisabled(True)
            self.matlab_standalone_browse.setDisabled(True)
            self.use_spm_checkbox.setChecked(False)
            self.use_spm_standalone_checkbox.setChecked(False)
        else:
            self.matlab_choice.setDisabled(False)
            self.matlab_standalone_choice.setDisabled(False)
            self.matlab_label.setDisabled(False)
            self.matlab_standalone_label.setDisabled(False)
            self.matlab_browse.setDisabled(False)
            self.matlab_standalone_browse.setDisabled(False)

    def use_spm_changed(self):
        """Called when the use_spm checkbox is changed."""

        if not self.use_spm_checkbox.isChecked():
            self.spm_choice.setDisabled(True)
            self.spm_label.setDisabled(True)
            self.spm_browse.setDisabled(True)
        else:
            self.spm_choice.setDisabled(False)
            self.spm_label.setDisabled(False)
            self.spm_browse.setDisabled(False)
            self.spm_standalone_choice.setDisabled(True)
            self.spm_standalone_label.setDisabled(True)
            self.spm_standalone_browse.setDisabled(True)
            self.use_spm_standalone_checkbox.setChecked(False)

    def use_spm_standalone_changed(self):
        """Called when the use_spm_standalone checkbox is changed."""

        if not self.use_spm_standalone_checkbox.isChecked():
            self.spm_standalone_choice.setDisabled(True)
            self.spm_standalone_label.setDisabled(True)
            self.spm_standalone_browse.setDisabled(True)
        else:
            self.spm_standalone_choice.setDisabled(False)
            self.spm_standalone_label.setDisabled(False)
            self.spm_standalone_browse.setDisabled(False)
            self.spm_choice.setDisabled(True)
            self.spm_label.setDisabled(True)
            self.spm_browse.setDisabled(True)
            self.use_spm_checkbox.setChecked(False)


class PopUpProperties(QDialog):
    """Is called when the user wants to change the current project's
       properties.

    .. Methods:
        - ok_clicked: saves the modifications and updates the data browser

    """

    # Signal that will be emitted at the end to tell that the project has been created
    signal_settings_change = pyqtSignal()

    def __init__(self, project, databrowser, old_tags):
        """Initialization

        :param project: current project in the software
        :param databrowser: data browser instance of the software
        :param old_tags: visualized tags before opening this dialog
        """
        super().__init__()
        self.setModal(True)
        self.project = project
        self.databrowser = databrowser
        self.old_tags = old_tags

        _translate = QtCore.QCoreApplication.translate

        self.setObjectName("Dialog")
        self.setWindowTitle('project properties')

        self.tab_widget = QtWidgets.QTabWidget(self)
        self.tab_widget.setEnabled(True)

        # The 'Visualized tags" tab
        self.tab_tags = PopUpVisualizedTags(
            self.project, self.project.session.get_shown_tags())
        self.tab_tags.setObjectName("tab_tags")
        self.tab_widget.addTab(self.tab_tags, _translate("Dialog",
                                                         "Visualized tags"))

        # The 'Informations" tab
        self.tab_infos = PopUpInformation(self.project)
        self.tab_infos.setObjectName("tab_infos")
        self.tab_widget.addTab(self.tab_infos, _translate("Dialog",
                                                          "Informations"))

        # The 'OK' push button
        self.push_button_ok = QtWidgets.QPushButton("OK")
        self.push_button_ok.setObjectName("pushButton_ok")
        self.push_button_ok.clicked.connect(self.ok_clicked)

        # The 'Cancel' push button
        self.push_button_cancel = QtWidgets.QPushButton("Cancel")
        self.push_button_cancel.setObjectName("pushButton_cancel")
        self.push_button_cancel.clicked.connect(self.close)

        hbox_buttons = QHBoxLayout()
        hbox_buttons.addStretch(1)
        hbox_buttons.addWidget(self.push_button_ok)
        hbox_buttons.addWidget(self.push_button_cancel)

        vbox = QVBoxLayout()
        vbox.addWidget(self.tab_widget)
        vbox.addLayout(hbox_buttons)

        self.setLayout(vbox)

    def ok_clicked(self):
        """Saves the modifications and updates the data browser."""

        history_maker = ["modified_visibilities", self.old_tags]
        new_visibilities = []

        for x in range(self.tab_tags.list_widget_selected_tags.count()):
            visible_tag = self.tab_tags.list_widget_selected_tags.item(
                x).text()
            new_visibilities.append(visible_tag)

        new_visibilities.append(TAG_FILENAME)
        self.project.session.set_shown_tags(new_visibilities)
        history_maker.append(new_visibilities)

        self.project.undos.append(history_maker)
        self.project.redos.clear()

        # Columns updated
        self.databrowser.table_data.update_visualized_columns(
            self.old_tags, self.project.session.get_shown_tags())
        self.accept()
        self.close()


class PopUpQuit(QDialog):
    """Is called when the user closes the software and the current project has
      been modified.

    .. Methods:
        - can_exit: returns the value of bool_exit
        - cancel_clicked: makes the actions to cancel the action
        - do_not_save_clicked: makes the actions not to save the project
        - save_as_clicked: makes the actions to save the project

    """

    save_as_signal = pyqtSignal()
    do_not_save_signal = pyqtSignal()
    cancel_signal = pyqtSignal()

    def __init__(self, database):
        """Initialization.

        :param database: current database in the project

        """
        
        super().__init__()

        self.database = database

        self.bool_exit = False

        self.setWindowTitle("Confirm exit")

        label = QLabel(self)
        label.setText('Do you want to exit without saving ' +
                      self.database.getName() + '?')

        push_button_save_as = QPushButton("Save", self)
        push_button_do_not_save = QPushButton("Do not save", self)
        push_button_cancel = QPushButton("Cancel", self)

        hbox = QHBoxLayout()
        hbox.addStretch(1)
        hbox.addWidget(push_button_save_as)
        hbox.addWidget(push_button_do_not_save)
        hbox.addWidget(push_button_cancel)
        hbox.addStretch(1)

        vbox = QVBoxLayout()
        vbox.addWidget(label)
        vbox.addLayout(hbox)
        self.setLayout(vbox)

        push_button_save_as.clicked.connect(self.save_as_clicked)
        push_button_do_not_save.clicked.connect(self.do_not_save_clicked)
        push_button_cancel.clicked.connect(self.cancel_clicked)

    def can_exit(self):
        """Return the value of bool_exit.

        :return: bool_exit value

        """

        return self.bool_exit

    def cancel_clicked(self):
        """Makes the actions to cancel the action."""
        
        self.bool_exit = False
        self.close()

    def do_not_save_clicked(self):
        """Makes the actions not to save the project."""
        
        self.bool_exit = True
        self.close()

    def save_as_clicked(self):
        """Makes the actions to save the project."""
        
        self.save_as_signal.emit()
        self.bool_exit = True
        self.close()


class PopUpRemoveScan(QDialog):
    """Is called when the user wants to remove a scan that was previously sent
       to the pipeline manager.

    :param scan: The scan that may be removed
    :param size: The number of scan the user wants to remove

    """
    
    def __init__(self, scan, size):
        super().__init__()

        self.setWindowTitle("The document exists in the pipeline manager")
        self.stop = False
        self.repeat = False
        label = QLabel(self)
        label.setText('The document ' + scan + '\nwas previously sent to the '
                                               'pipeline manager, do you '
                                               'really want to delete it ?')

        push_button_yes = QPushButton("Ok", self)
        push_button_cancel = QPushButton("No", self)
        if size > 1:
            push_button_yes_all = QPushButton("Ok to all", self)
            push_button_no_all = QPushButton("No to all", self)


        hbox = QHBoxLayout()
        hbox.addStretch(1)
        hbox.addWidget(push_button_yes)
        hbox.addWidget(push_button_cancel)
        if size > 1:
            hbox.addWidget(push_button_yes_all)
            hbox.addWidget(push_button_no_all)

        hbox.addStretch(1)

        vbox = QVBoxLayout()
        vbox.addWidget(label)
        vbox.addLayout(hbox)
        self.setLayout(vbox)

        push_button_yes.clicked.connect(self.yes_clicked)
        push_button_cancel.clicked.connect(self.cancel_clicked)
        if size > 1:
            push_button_yes_all.clicked.connect(self.yes_all_clicked)
            push_button_no_all.clicked.connect(self.no_all_clicked)

    def cancel_clicked(self):
        self.stop = True
        self.repeat = False
        self.close()

    def no_all_clicked(self):
        self.stop = True
        self.repeat = True
        self.close()

    def yes_all_clicked(self):
        self.stop = False
        self.repeat = True
        self.close()

    def yes_clicked(self):
        self.stop = False
        self.repeat = False
        self.close()


class PopUpRemoveTag(QDialog):
    """Is called when the user wants to remove a user tag from
       populse_mia project.

     .. Methods:
         - ok_action: verifies the selected tags and send the information to the data browser
         - search_str: matches the searched pattern with the tags of the project

     """

    # Signal that will be emitted at the end to tell that
    # the project has been created
    signal_remove_tag = pyqtSignal()

    def __init__(self, databrowser, project):
        """ Initialization

        :param databrowser: current project in the software
        :param project: data browser instance of the software
        """
        super().__init__()
        self.databrowser = databrowser
        self.project = project
        self.setWindowTitle("Remove a tag")
        self.setModal(True)

        _translate = QtCore.QCoreApplication.translate
        self.setObjectName("Remove a tag")

        # The 'OK' push button
        self.push_button_ok = QtWidgets.QPushButton(self)
        self.push_button_ok.setObjectName("push_button_ok")
        self.push_button_ok.setText(_translate("Remove a tag", "OK"))

        hbox_buttons = QHBoxLayout()
        hbox_buttons.addStretch(1)
        hbox_buttons.addWidget(self.push_button_ok)

        # The "Tag list" label
        self.label_tag_list = QtWidgets.QLabel(self)
        self.label_tag_list.setTextFormat(QtCore.Qt.AutoText)
        self.label_tag_list.setObjectName("label_tag_list")
        self.label_tag_list.setText(_translate("Remove a tag",
                                               "Available tags:"))

        self.search_bar = QtWidgets.QLineEdit(self)
        self.search_bar.setObjectName("lineEdit_search_bar")
        self.search_bar.setPlaceholderText("Search")
        self.search_bar.textChanged.connect(self.search_str)

        hbox_top = QHBoxLayout()
        hbox_top.addWidget(self.label_tag_list)
        hbox_top.addStretch(1)
        hbox_top.addWidget(self.search_bar)

        # The list of tags
        self.list_widget_tags = QtWidgets.QListWidget(self)
        self.list_widget_tags.setObjectName("listWidget_tags")
        self.list_widget_tags.setSelectionMode(
            QtWidgets.QAbstractItemView.MultiSelection)

        vbox = QVBoxLayout()
        vbox.addLayout(hbox_top)
        vbox.addWidget(self.list_widget_tags)
        vbox.addLayout(hbox_buttons)

        self.setLayout(vbox)

        for tag in self.project.session.get_fields(COLLECTION_CURRENT):
            if tag.origin == TAG_ORIGIN_USER:
                item = QtWidgets.QListWidgetItem()
                self.list_widget_tags.addItem(item)
                item.setText(_translate("Dialog", tag.field_name))

        self.setLayout(vbox)

        # Connecting the OK push buttone
        self.push_button_ok.clicked.connect(self.ok_action)

    def ok_action(self):
        """Verifies the selected tags and send the information to the data
           browser.

        """

        self.accept()
        self.tag_names_to_remove = []
        for item in self.list_widget_tags.selectedItems():
            self.tag_names_to_remove.append(item.text())
        self.databrowser.remove_tag_infos(self.tag_names_to_remove)
        self.close()

    def search_str(self, str_search):
        """
        Matches the searched pattern with the tags of the project

        :param str_search: string pattern to search
        """

        _translate = QtCore.QCoreApplication.translate

        if str_search != "":
            return_list = []
            for tag in self.project.session.get_fields(COLLECTION_CURRENT):
                if tag.origin == TAG_ORIGIN_USER:
                    if str_search.upper() in tag.name.upper():
                        return_list.append(tag.name)
        else:
            return_list = []
            for tag in self.project.session.get_fields(COLLECTION_CURRENT):
                if tag.origin == TAG_ORIGIN_USER:
                    return_list.append(tag.name)
        self.list_widget_tags.clear()
        for tag_name in return_list:
            item = QtWidgets.QListWidgetItem()
            self.list_widget_tags.addItem(item)
            item.setText(_translate("Dialog", tag_name))


class PopUpSaveProjectAs(QFileDialog):
    """Is called when the user wants to save a project under another name.

    .. Method:
        - return_value: sets the widget's attributes depending on the
          selected file name

    """

    # Signal that will be emitted at the end to tell
    # that the new file name has been chosen
    signal_saved_project = pyqtSignal()

    def __init__(self):
        super().__init__()

        self.setLabelText(QFileDialog.Accept, "Save as")
        self.setOption(QFileDialog.ShowDirsOnly, True)
        self.setAcceptMode(QFileDialog.AcceptSave)

        # Setting the projects directory as default
        utils.set_projects_directory_as_default(self)

        self.finished.connect(self.return_value)

    def return_value(self):
        """Sets the widget's attributes depending on the selected file name.

        :return: new project's file name

        """
        
        file_name_tuple = self.selectedFiles()
        if len(file_name_tuple) > 0:
            file_name = file_name_tuple[0]
            projects_folder = os.path.join(os.path.join(
                os.path.relpath(os.curdir), '..', '..'), 'projects')
            projects_folder = os.path.abspath(projects_folder)
            if file_name and file_name != projects_folder:
                entire_path = os.path.abspath(file_name)
                self.path, self.name = os.path.split(entire_path)
                self.total_path = entire_path
                self.relative_path = os.path.relpath(file_name)
                self.relative_subpath = os.path.relpath(self.path)

                if (not os.path.exists(self.relative_path) and self.name is
                        not ''):
                    self.close()
                    # A signal is emitted to tell that the project
                    # has been created
                    self.signal_saved_project.emit()
                else:
                    utils.message_already_exists()

            return file_name


class PopUpSeeAllProjects(QDialog):
    """Is called when the user wants to create a see all the projects.

    .. Methods:
        - checkState: checks if the project still exists and returns the
                      corresponding icon
        - item_to_path: returns the path of the first selected item
        - open_project: switches to the selected project

    """

    def __init__(self, saved_projects, main_window):
        """Initialization.

        :param saved_projects: List of saved projects
        :param main_window: Main window

        """

        super().__init__()

        self.mainWindow = main_window

        self.setWindowTitle('See all saved projects')
        self.setMinimumWidth(500)

        # Tree widget

        self.label = QLabel()
        self.label.setText('List of saved projects')

        self.treeWidget = QTreeWidget()
        self.treeWidget.setColumnCount(3)
        self.treeWidget.setHeaderLabels(['Name', 'Path', 'State'])

        i = -1
        for path in saved_projects.pathsList:
            i += 1
            text = os.path.basename(path)
            wdg = QTreeWidgetItem()
            wdg.setText(0, text)
            wdg.setText(1, os.path.abspath(path))
            wdg.setIcon(2, self.checkState(path))

            self.treeWidget.addTopLevelItem(wdg)

        hd = self.treeWidget.header()
        hd.setSectionResizeMode(QHeaderView.ResizeToContents)

        # Buttons

        # The 'Open project' push button
        self.pushButtonOpenProject = QPushButton("Open project")
        self.pushButtonOpenProject.setObjectName("pushButton_ok")
        self.pushButtonOpenProject.clicked.connect(self.open_project)

        # The 'Cancel' push button
        self.pushButtonCancel = QPushButton("Cancel")
        self.pushButtonCancel.setObjectName("pushButton_cancel")
        self.pushButtonCancel.clicked.connect(self.close)

        # Layouts
        self.hBoxButtons = QHBoxLayout()
        self.hBoxButtons.addStretch(1)
        self.hBoxButtons.addWidget(self.pushButtonOpenProject)
        self.hBoxButtons.addWidget(self.pushButtonCancel)

        self.vBox = QVBoxLayout()
        self.vBox.addWidget(self.label)
        self.vBox.addWidget(self.treeWidget)
        self.vBox.addLayout(self.hBoxButtons)

        self.setLayout(self.vBox)

    def checkState(self, path):
        """Checks if the project still exists and returns the corresponding
           icon.

        :param path: path of the project
        :return: either a green "v" or a red cross depending on
          the existence of the project

        """
        
        sources_images_dir = Config().getSourceImageDir()
        if os.path.exists(os.path.join(path)):
            icon = QIcon(os.path.join(sources_images_dir, 'green_v.png'))
        else:
            icon = QIcon(os.path.join(sources_images_dir, 'red_cross.png'))
        return icon

    def item_to_path(self):
        """Returns the path of the first selected item.

        :return: the path of the first selected item

        """

        nb_items = len(self.treeWidget.selectedItems())
        if nb_items == 0:
            msg = QMessageBox()
            msg.setIcon(QMessageBox.Warning)
            msg.setText("Please select a project to open")
            msg.setWindowTitle("Warning")
            msg.setStandardButtons(QMessageBox.Ok)
            msg.buttonClicked.connect(msg.close)
            msg.exec()
            return ""
        else:
            item = self.treeWidget.selectedItems()[0]
            text = item.text(1)
            return text

    def open_project(self):
        """Switches to the selected project."""
        
        file_name = self.item_to_path()
        if file_name != "":
            entire_path = os.path.abspath(file_name)
            self.path, self.name = os.path.split(entire_path)
            self.relative_path = os.path.relpath(file_name)
            project_switched = self.mainWindow.switch_project(
                                                  self.relative_path, self.name)

            if project_switched:
                self.accept()
                self.close()


class PopUpSelectFilter(PopUpFilterSelection):
    """Is called when the user wants to open a filter that has already been
       saved.

    .. Methods:
        - ok_clicked: saves the modifications and updates the data browser

    """

    def __init__(self, project, databrowser):
        """Initialization.

        :param project: current project in the software
        :param databrowser: data browser instance of the software

        """
        
        super(PopUpSelectFilter, self).__init__(project)
        self.project = project
        self.databrowser = databrowser
        self.config = Config()
        self.setWindowTitle("Open a filter")

        # Filling the filter list
        for filter in self.project.filters:
            item = QtWidgets.QListWidgetItem()
            self.list_widget_filters.addItem(item)
            item.setText(filter.name)

    def ok_clicked(self):
        """Saves the modifications and updates the data browser."""

        for item in self.list_widget_filters.selectedItems():

            # Current filter updated
            filter_name = item.text()
            filter_object = self.project.getFilter(filter_name)
            self.project.setCurrentFilter(filter_object)
            break

        self.databrowser.open_filter_infos()

        self.accept()
        self.close()


class PopUpSelectIteration(QDialog):
    """Is called when the user wants to run an iterated pipeline.

    .. Methods:
        - ok_clicked: sends the selected values to the pipeline manager

    """

    def __init__(self, iterated_tag, tag_values):
        """Initialization.

        :param iterated_tag: name of the iterated tag
        :param tag_values: values that can take the iterated tag

        """
        
        super().__init__()

        self.iterated_tag = iterated_tag
        self.tag_values = tag_values
        self.final_values = []
        self.setWindowTitle("Iterate pipeline run over tag {0}".format(
            self.iterated_tag))

        self.v_box = QVBoxLayout()

        # Label
        self.label = QLabel("Select values to iterative over:")
        self.v_box.addWidget(self.label)

        self.check_boxes = []
        for tag_value in self.tag_values:
            check_box = QCheckBox(tag_value)
            check_box.setCheckState(Qt.Checked)
            self.check_boxes.append(check_box)
            self.v_box.addWidget(check_box)

        self.h_box_bottom = QHBoxLayout()
        self.h_box_bottom.addStretch(1)

        # The 'OK' push button
        self.push_button_ok = QtWidgets.QPushButton("OK")
        self.push_button_ok.setObjectName("pushButton_ok")
        self.push_button_ok.clicked.connect(self.ok_clicked)
        self.h_box_bottom.addWidget(self.push_button_ok)

        # The 'Cancel' push button
        self.push_button_cancel = QtWidgets.QPushButton("Cancel")
        self.push_button_cancel.setObjectName("pushButton_cancel")
        self.push_button_cancel.clicked.connect(self.close)
        self.h_box_bottom.addWidget(self.push_button_cancel)

        self.final_layout = QVBoxLayout()
        self.final_layout.addLayout(self.v_box)
        self.final_layout.addLayout(self.h_box_bottom)
        self.setLayout(self.final_layout)

    def ok_clicked(self):
        """Sends the selected values to the pipeline manager."""
        
        final_values = []
        for check_box in self.check_boxes:
            if check_box.isChecked():
                final_values.append(check_box.text())

        self.final_values = final_values

        self.accept()
        self.close()


class PopUpTagSelection(QDialog):
    """Is called when the user wants to update the tags that are visualized in
       the data browser.

    .. Methods:
        - cancel_clicked: closes the pop-up
        - item_clicked: checks the checkbox of an item when the latter
          is clicked
        - ok_clicked: actions when the "OK" button is clicked
        - search_str: matches the searched pattern with the tags of the project

    """

    def __init__(self, project):
        """Initialization.

        :param project: current project in the software

        """

        super().__init__()
        self.project = project

        _translate = QtCore.QCoreApplication.translate

        # The "Tag list" label
        self.label_tag_list = QtWidgets.QLabel(self)
        self.label_tag_list.setTextFormat(QtCore.Qt.AutoText)
        self.label_tag_list.setObjectName("label_tag_list")
        self.label_tag_list.setText(_translate("main_window",
                                               "Available tags:"))

        # The search bar to search in the list of tags
        self.search_bar = QtWidgets.QLineEdit(self)
        self.search_bar.setObjectName("lineEdit_search_bar")
        self.search_bar.setPlaceholderText("Search")
        self.search_bar.textChanged.connect(self.search_str)

        # The list of tags
        self.list_widget_tags = QtWidgets.QListWidget(self)
        self.list_widget_tags.setObjectName("listWidget_tags")
        self.list_widget_tags.setSelectionMode(
            QtWidgets.QAbstractItemView.SingleSelection)
        self.list_widget_tags.itemClicked.connect(self.item_clicked)

        self.push_button_ok = QtWidgets.QPushButton(self)
        self.push_button_ok.setObjectName("pushButton_ok")
        self.push_button_ok.setText("OK")
        self.push_button_ok.clicked.connect(self.ok_clicked)

        self.push_button_cancel = QtWidgets.QPushButton(self)
        self.push_button_cancel.setObjectName("pushButton_cancel")
        self.push_button_cancel.setText("Cancel")
        self.push_button_cancel.clicked.connect(self.cancel_clicked)

        hbox_top_left = QHBoxLayout()
        hbox_top_left.addWidget(self.label_tag_list)
        hbox_top_left.addWidget(self.search_bar)

        vbox_top_left = QVBoxLayout()
        vbox_top_left.addLayout(hbox_top_left)
        vbox_top_left.addWidget(self.list_widget_tags)

        hbox_buttons = QHBoxLayout()
        hbox_buttons.addStretch(1)
        hbox_buttons.addWidget(self.push_button_ok)
        hbox_buttons.addWidget(self.push_button_cancel)

        vbox_final = QVBoxLayout()
        vbox_final.addLayout(vbox_top_left)
        vbox_final.addLayout(hbox_buttons)

        self.setLayout(vbox_final)

    def cancel_clicked(self):
        """Closes the pop-up."""
        
        self.close()

    def item_clicked(self, item):
        """Checks the checkbox of an item when the latter is clicked.

        :param item: clicked item

        """

        for idx in range(self.list_widget_tags.count()):
            itm = self.list_widget_tags.item(idx)
            if itm == item:
                itm.setCheckState(QtCore.Qt.Checked)
            else:
                itm.setCheckState(QtCore.Qt.Unchecked)

    def ok_clicked(self):
        """Actions when the "OK" button is clicked."""
        
        # Has to be override in the PopUpSelectTag* classes
        pass

    def search_str(self, str_search):
        """Matches the searched pattern with the tags of the project.

        :param str_search: string pattern to search

        """

        return_list = []
        if str_search != "":
            for tag in self.project.session.get_fields_names(
                    COLLECTION_CURRENT):
                if tag != TAG_CHECKSUM:
                    if str_search.upper() in tag.upper():
                        return_list.append(tag)
        else:
            for tag in self.project.session.get_fields_names(
                    COLLECTION_CURRENT):
                if tag != TAG_CHECKSUM:
                    return_list.append(tag)

        for idx in range(self.list_widget_tags.count()):
            item = self.list_widget_tags.item(idx)
            if item.text() in return_list:
                item.setHidden(False)
            else:
                item.setHidden(True)


class PopUpSelectTag(PopUpTagSelection):
    """Is called when the user wants to update the tag to display in the mini
      viewer.

    .. Methods:
        - ok_clicked: saves the modifications and updates the mini viewer

    """

    def __init__(self, project):
        """Initialization.

        :param project: current project in the software

        """

        super(PopUpSelectTag, self).__init__(project)
        self.project = project
        self.config = Config()

        # Filling the list and checking the thumbnail tag
        for tag in self.project.session.get_fields_names(COLLECTION_CURRENT):
            if tag != TAG_CHECKSUM:
                item = QtWidgets.QListWidgetItem()
                item.setFlags(item.flags() | QtCore.Qt.ItemIsUserCheckable)
                if tag == self.config.getThumbnailTag():
                    item.setCheckState(QtCore.Qt.Checked)
                else:
                    item.setCheckState(QtCore.Qt.Unchecked)
                self.list_widget_tags.addItem(item)
                item.setText(tag)
        self.list_widget_tags.sortItems()

    def ok_clicked(self):
        """
        Saves the modifications and updates the mini viewer
        """
        for idx in range(self.list_widget_tags.count()):
            item = self.list_widget_tags.item(idx)
            if item.checkState() == QtCore.Qt.Checked:
                self.config.setThumbnailTag(item.text())
                break

        self.accept()
        self.close()


class PopUpSelectTagCountTable(PopUpTagSelection):
    """Is called when the user wants to update a visualized tag of the count
       table.

    .. Methods:
        - ok_clicked: updates the selected tag and closes the pop-up

    """

    def __init__(self, project, tags_to_display, tag_name_checked=None):
        """Initialization.

        :param project: current project in the software
        :param tags_to_display: the tags to display
        :param tag_name_checked: the checked tags

        """

        super(PopUpSelectTagCountTable, self).__init__(project)

        self.selected_tag = None
        for tag in tags_to_display:
            if tag != TAG_CHECKSUM:
                item = QtWidgets.QListWidgetItem()
                item.setFlags(item.flags() | QtCore.Qt.ItemIsUserCheckable)
                if tag == tag_name_checked:
                    item.setCheckState(QtCore.Qt.Checked)
                else:
                    item.setCheckState(QtCore.Qt.Unchecked)
                self.list_widget_tags.addItem(item)
                item.setText(tag)
        self.list_widget_tags.sortItems()

    def ok_clicked(self):
        """Updates the selected tag and closes the pop-up."""
        
        for idx in range(self.list_widget_tags.count()):
            item = self.list_widget_tags.item(idx)
            if item.checkState() == QtCore.Qt.Checked:
                self.selected_tag = item.text()
                break

        self.accept()
        self.close()


class PopUpShowBrick(QDialog):
    """Class to display the brick history of a document.

    .. Methods:
        - io_value_is_scan: checks if the I/O value is a scan
        - file_clicked: called when a file is clicked

    """

    def __init__(self, project, brick_uuid, databrowser, main_window):
        """Prepares the brick history popup.

        :param project: current project in the software
        :param databrowser; data browser instance of the software
        :param main_window: main window of the software

        """

        super().__init__()

        self.setModal(True)

        self.databrowser = databrowser
        self.main_window = main_window
        self.project = project
        brick_row = project.session.get_document(COLLECTION_BRICK, brick_uuid)
        self.setWindowTitle("Brick " + getattr(brick_row, BRICK_NAME) + " history")

        layout = QVBoxLayout()

        self.table = QTableWidget()

        # Filling the table
        inputs = getattr(brick_row, BRICK_INPUTS)
        outputs = getattr(brick_row, BRICK_OUTPUTS)
        self.table.setRowCount(1)
        self.table.setColumnCount(5 + len(inputs) + len(outputs))

        # Brick name
        item = QTableWidgetItem()
        item.setText(BRICK_NAME)
        self.table.setHorizontalHeaderItem(0, item)
        item = QTableWidgetItem()
        item.setText(getattr(brick_row, BRICK_NAME))
        item.setFlags(item.flags() ^ Qt.ItemIsEditable)
        self.table.setItem(0, 0, item)

        # Brick init
        item = QTableWidgetItem()
        item.setText(BRICK_INIT)
        self.table.setHorizontalHeaderItem(1, item)
        item = QTableWidgetItem()
        item.setText(getattr(brick_row, BRICK_INIT))
        item.setFlags(item.flags() ^ Qt.ItemIsEditable)
        self.table.setItem(0, 1, item)

        # Brick init time
        item = QTableWidgetItem()
        item.setText(BRICK_INIT_TIME)
        self.table.setHorizontalHeaderItem(2, item)
        item = QTableWidgetItem()
        item.setFlags(item.flags() ^ Qt.ItemIsEditable)
        if getattr(brick_row, BRICK_INIT_TIME) is not None:
            item.setText(str(getattr(brick_row, BRICK_INIT_TIME)))
            self.table.setItem(0, 2, item)

        # Brick execution
        item = QTableWidgetItem()
        item.setText(BRICK_EXEC)
        self.table.setHorizontalHeaderItem(3, item)
        item = QTableWidgetItem()
        item.setText(getattr(brick_row, BRICK_EXEC))
        item.setFlags(item.flags() ^ Qt.ItemIsEditable)
        self.table.setItem(0, 3, item)

        # Brick execution time
        item = QTableWidgetItem()
        item.setText(BRICK_EXEC_TIME)
        self.table.setHorizontalHeaderItem(4, item)
        item = QTableWidgetItem()
        item.setFlags(item.flags() ^ Qt.ItemIsEditable)
        if getattr(brick_row, BRICK_EXEC_TIME) is not None:
            item.setText(str(getattr(brick_row, BRICK_EXEC_TIME)))
        self.table.setItem(0, 4, item)

        column = 5

        # Inputs
        for key, value in sorted(inputs.items()):
            item = QTableWidgetItem()
            item.setText(key)
            self.table.setHorizontalHeaderItem(column, item)
            if isinstance(value, list):
                sub_widget = QWidget()
                sub_layout = QVBoxLayout()
                for sub_value in value:
                    value_scan = self.io_value_is_scan(sub_value)
                    if value_scan is not None:
                        button = QPushButton(value_scan)
                        button.clicked.connect(self.file_clicked)
                        sub_layout.addWidget(button)
                    else:
                        label = QLabel(str(sub_value))
                        sub_layout.addWidget(label)
                sub_widget.setLayout(sub_layout)
                self.table.setCellWidget(0, column, sub_widget)
            else:
                value_scan = self.io_value_is_scan(value)
                if value_scan is not None:
                    widget = QWidget()
                    output_layout = QVBoxLayout()
                    button = QPushButton(value_scan)
                    button.clicked.connect(self.file_clicked)
                    output_layout.addWidget(button)
                    widget.setLayout(output_layout)
                    self.table.setCellWidget(0, column, widget)
                else:
                    item = QTableWidgetItem()
                    item.setText(str(value))
                    item.setFlags(item.flags() ^ Qt.ItemIsEditable)
                    self.table.setItem(0, column, item)
            column += 1

        # Outputs
        for key, value in sorted(outputs.items()):
            item = QTableWidgetItem()
            item.setText(key)
            self.table.setHorizontalHeaderItem(column, item)
            value = outputs[key]
            if isinstance(value, list):
                sub_widget = QWidget()
                sub_layout = QVBoxLayout()
                for sub_value in value:
                    value_scan = self.io_value_is_scan(sub_value)
                    if value_scan is not None:
                        button = QPushButton(value_scan)
                        button.clicked.connect(self.file_clicked)
                        sub_layout.addWidget(button)
                    else:
                        label = QLabel(str(sub_value))
                        sub_layout.addWidget(label)
                sub_widget.setLayout(sub_layout)
                self.table.setCellWidget(0, column, sub_widget)
            else:
                value_scan = self.io_value_is_scan(value)
                if value_scan is not None:
                    widget = QWidget()
                    output_layout = QVBoxLayout()
                    button = QPushButton(value_scan)
                    button.clicked.connect(self.file_clicked)
                    output_layout.addWidget(button)
                    widget.setLayout(output_layout)
                    self.table.setCellWidget(0, column, widget)
                else:
                    item = QTableWidgetItem()
                    item.setText(str(value))
                    item.setFlags(item.flags() ^ Qt.ItemIsEditable)
                    self.table.setItem(0, column, item)
            column += 1

        self.table.verticalHeader().setMinimumSectionSize(30)
        self.table.resizeColumnsToContents()
        self.table.resizeRowsToContents()
        layout.addWidget(self.table)

        self.setLayout(layout)

        screen_resolution = QApplication.instance().desktop().screenGeometry()
        width, height = screen_resolution.width(), screen_resolution.height()
        self.setMinimumHeight(0.5 * height)
        self.setMinimumWidth(0.8 * width)

    def io_value_is_scan(self, value):
        """Checks if the I/O value is a scan.

        :param value: I/O value
        :return: The scan corresponding to the value if it exists, None otherwise

        """

        value_scan = None
        for scan in self.project.session.get_documents_names(COLLECTION_CURRENT):
            if scan in str(value):
                value_scan = scan
        return value_scan

    def file_clicked(self):
        """Called when a file is clicked."""

        file = self.sender().text()
        self.databrowser.table_data.clearSelection()
        row_to_select = self.databrowser.table_data.get_scan_row(file)
        self.databrowser.table_data.selectRow(row_to_select)
        item_to_scroll_to = self.databrowser.table_data.item(row_to_select, 0)
        self.databrowser.table_data.scrollToItem(item_to_scroll_to)
        self.close()


class PopUpVisualizedTags(QWidget):
    """
    Is called when the user wants to update the tags that are visualized.

    .. Methods:
        - search_str: matches the searched pattern with the tags of the project
        - click_select_tag: puts the selected tags in the "selected tag" table
        - click_unselect_tag: removes the unselected tags from populse_mia
           "selected tag" table

    """

    # Signal that will be emitted at the end to tell that the preferences have been changed
    signal_preferences_change = pyqtSignal()

    def __init__(self, project, visualized_tags):
        """Initialization.

        :param project: current project in the software
        :param visualized_tags: project's visualized tags before opening this widget

        """

        super().__init__()

        self.project = project
        self.visualized_tags = visualized_tags

        _translate = QtCore.QCoreApplication.translate

        # Two buttons to select or unselect tags
        self.push_button_select_tag = QtWidgets.QPushButton(self)
        self.push_button_select_tag.setObjectName("pushButton_select_tag")
        self.push_button_select_tag.clicked.connect(self.click_select_tag)

        self.push_button_unselect_tag = QtWidgets.QPushButton(self)
        self.push_button_unselect_tag.setObjectName("pushButton_unselect_tag")
        self.push_button_unselect_tag.clicked.connect(self.click_unselect_tag)

        self.push_button_select_tag.setText(_translate("main_window", "-->"))
        self.push_button_unselect_tag.setText(_translate("main_window", "<--"))

        vbox_tag_buttons = QVBoxLayout()
        vbox_tag_buttons.addWidget(self.push_button_select_tag)
        vbox_tag_buttons.addWidget(self.push_button_unselect_tag)

        # The "Tag list" label
        self.label_tag_list = QtWidgets.QLabel(self)
        self.label_tag_list.setTextFormat(QtCore.Qt.AutoText)
        self.label_tag_list.setObjectName("label_tag_list")
        self.label_tag_list.setText(_translate("main_window", "Available tags:"))

        # The search bar to search in the list of tags
        self.search_bar = QtWidgets.QLineEdit(self)
        self.search_bar.setObjectName("lineEdit_search_bar")
        self.search_bar.setPlaceholderText("Search")
        self.search_bar.textChanged.connect(self.search_str)

        # The list of tags
        self.list_widget_tags = QtWidgets.QListWidget(self)
        self.list_widget_tags.setObjectName("listWidget_tags")
        self.list_widget_tags.setSelectionMode(QtWidgets.QAbstractItemView.MultiSelection)

        hbox_top_left = QHBoxLayout()
        hbox_top_left.addWidget(self.label_tag_list)
        hbox_top_left.addWidget(self.search_bar)

        vbox_top_left = QVBoxLayout()
        vbox_top_left.addLayout(hbox_top_left)
        vbox_top_left.addWidget(self.list_widget_tags)

        # List of the tags selected by the user
        self.label_visualized_tags = QtWidgets.QLabel(self)
        self.label_visualized_tags.setTextFormat(QtCore.Qt.AutoText)
        self.label_visualized_tags.setObjectName("label_visualized_tags")
        self.label_visualized_tags.setText("Visualized tags:")

        self.list_widget_selected_tags = QtWidgets.QListWidget(self)
        self.list_widget_selected_tags.setObjectName("listWidget_visualized_tags")
        self.list_widget_selected_tags.setSelectionMode(QtWidgets.QAbstractItemView.MultiSelection)

        v_box_top_right = QVBoxLayout()
        v_box_top_right.addWidget(self.label_visualized_tags)
        v_box_top_right.addWidget(self.list_widget_selected_tags)

        hbox_tags = QHBoxLayout()
        hbox_tags.addLayout(vbox_top_left)
        hbox_tags.addLayout(vbox_tag_buttons)
        hbox_tags.addLayout(v_box_top_right)

        self.setLayout(hbox_tags)

        self.left_tags = []  # List that will keep track on the tags on the left (invisible tags)

        for tag in project.session.get_fields_names(COLLECTION_CURRENT):
            if tag != TAG_CHECKSUM and tag != TAG_FILENAME:
                item = QtWidgets.QListWidgetItem()
                if tag not in self.visualized_tags:
                    # Tag not visible: left side
                    self.list_widget_tags.addItem(item)
                    self.left_tags.append(tag)
                else:
                    # Tag visible: right side
                    self.list_widget_selected_tags.addItem(item)
                item.setText(tag)
        self.list_widget_tags.sortItems()

    def search_str(self, str_search):
        """Matches the searched pattern with the tags of the project.

        :param str_search: string pattern to search

        """

        return_list = []
        if str_search != "":
            for tag in self.left_tags:
                if str_search.upper() in tag.upper():
                    return_list.append(tag)
        else:
            for tag in self.left_tags:
                return_list.append(tag)

        # Selection updated
        self.list_widget_tags.clear()
        for tag_name in return_list:
            item = QtWidgets.QListWidgetItem()
            self.list_widget_tags.addItem(item)
            item.setText(tag_name)
        self.list_widget_tags.sortItems()

    def click_select_tag(self):
        """Puts the selected tags in the "selected tag" table.

        """

        rows = sorted([index.row() for index in self.list_widget_tags.selectedIndexes()],
                      reverse=True)
        for row in rows:
            # assuming the other listWidget is called listWidget_2
            self.left_tags.remove(self.list_widget_tags.item(row).text())
            self.list_widget_selected_tags.addItem(self.list_widget_tags.takeItem(row))

    def click_unselect_tag(self):
        """Removes the unselected tags from populse_mia.e "selected tag" table.

        """

        rows = sorted([index.row() for index in self.list_widget_selected_tags.selectedIndexes()],
                      reverse=True)
        for row in rows:
            self.left_tags.append(self.list_widget_selected_tags.item(row).text())
            self.list_widget_tags.addItem(self.list_widget_selected_tags.takeItem(row))

        self.list_widget_tags.sortItems()<|MERGE_RESOLUTION|>--- conflicted
+++ resolved
@@ -1188,13 +1188,7 @@
 
 class PopUpInformation(QWidget):
     """Is called when the user wants to display the current project's
-<<<<<<< HEAD
     information."""
-=======
-       information.
-
-    """
->>>>>>> 4a33a95e
 
     # Signal that will be emitted at the end to tell that the project
     # has been created
