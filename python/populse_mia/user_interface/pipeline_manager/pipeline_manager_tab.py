# -*- coding: utf-8 -*- #
"""
Module to define pipeline manager tab appearance, settings and methods.

Contains:
    Class:
        - PipelineManagerTab
        - RunProgress
        - RunWorker

"""

##########################################################################
# Populse_mia - Copyright (C) IRMaGe/CEA, 2018
# Distributed under the terms of the CeCILL license, as published by
# the CEA-CNRS-INRIA. Refer to the LICENSE file or to
# http://www.cecill.info/licences/Licence_CeCILL_V2.1-en.html
# for details.
##########################################################################

import datetime
import os
import sys
import uuid
import inspect
import re

from collections import OrderedDict

from PyQt5 import QtCore
from matplotlib.backends.qt_compat import QtWidgets
from traits.trait_errors import TraitError
from traits.api import TraitListObject, Undefined

# PyQt5 imports
from PyQt5.QtCore import Qt, QThread, pyqtSignal
from PyQt5.QtWidgets import (QMenu, QVBoxLayout, QWidget, QSplitter,
                             QApplication, QToolBar, QAction, QHBoxLayout,
                             QScrollArea, QMessageBox, QProgressDialog,
                             QPushButton)

# Capsul imports
from capsul.api import (get_process_instance, StudyConfig, PipelineNode,
                        Switch, NipypeProcess, Pipeline)
from capsul.qt_gui.widgets.pipeline_developper_view import (
    PipelineDevelopperView)

# Populse_MIA imports
from populse_mia.user_interface.pipeline_manager.process_mia import ProcessMIA
from populse_mia.user_interface.pop_ups import (PopUpSelectIteration,
                                                PopUpInheritanceDict)
from populse_mia.user_interface.pipeline_manager.iteration_table import (
    IterationTable)

from populse_mia.data_manager.project import (
    COLLECTION_CURRENT, COLLECTION_INITIAL, COLLECTION_BRICK, BRICK_NAME,
    BRICK_OUTPUTS, BRICK_INPUTS, TAG_BRICKS, BRICK_INIT, BRICK_INIT_TIME,
    TAG_TYPE, TAG_EXP_TYPE, TAG_FILENAME, TAG_CHECKSUM, TYPE_NII, TYPE_MAT,
    TYPE_TXT, TYPE_UNKNOWN)
from populse_mia.user_interface.pipeline_manager.node_controller import (
    NodeController)
from populse_mia.user_interface.pipeline_manager.pipeline_editor import (
    PipelineEditorTabs)
from populse_mia.user_interface.pipeline_manager.process_library import (
    ProcessLibraryWidget)
from populse_mia.software_properties import Config
from modulefinder import ModuleFinder

if sys.version_info[0] >= 3:
    unicode = str

    def values(d):
        return list(d.values())
else:
    def values(d):
        return d.values()


class PipelineManagerTab(QWidget):
    """
    Widget that handles the Pipeline Manager tab.

    .. Methods:
        - add_plug_value_to_database: add the plug value to the database.
        - add_process_to_preview: add a process to the pipeline
        - check_dependencies: check if a process has its dependencies defined
        - check_matlab_dependencies: check if a process needs matlab or not
        - check_spm_dependencies: check if a process needs spm or not
        - controller_value_changed: update history when a pipeline node is
          changed
        - displayNodeParameters: display the node controller when a node is
          clicked
        - init_pipeline: initialize the current pipeline of the pipeline
          editor
        - initialize: clean previous initialization then initialize the current
          pipeline
        - layout_view : initialize layout for the pipeline manager
        - loadParameters: load pipeline parameters to the current pipeline of
          the pipeline editor
        - loadPipeline: load a pipeline to the pipeline editor
        - redo: redo the last undone action on the current pipeline editor
        - runPipeline: run the current pipeline of the pipeline editor
        - saveParameters: save the pipeline parameters of the the current
          pipeline of the pipeline editor
        - savePipeline: save the current pipeline of the pipeline editor
        - savePipelineAs: save the current pipeline of the pipeline editor
          under another name
        - undo: undo the last action made on the current pipeline editor
        - updateProcessLibrary: update the library of processes when a
          pipeline is saved
        - update_clinical_mode: update the visibility of widgets/actions
          depending of the chosen mode
        - update_project: update the project attribute of several objects
        - update_scans_list: update the user-selected list of scans
    """

    item_library_clicked = QtCore.Signal(str)

    def __init__(self, project, scan_list, main_window):
        """
        Initialization of the Pipeline Manager tab

        :param project: current project in the software
        :param scan_list: list of the selected database files
        :param main_window: main window of the software
        """

        config = Config()

        # Necessary for using MIA bricks
        ProcessMIA.project = project
        self.project = project
        self.inheritance_dict = None
        self.init_clicked = False
        if len(scan_list) < 1:
            self.scan_list = self.project.session.get_documents_names(
                COLLECTION_CURRENT)
        else:
            self.scan_list = scan_list
        self.main_window = main_window
        self.enable_progress_bar = False

        # This list is the list of scans contained in the iteration table
        # If it is empty, the scan list in the Pipeline Manager is the scan
        # list from the data_browser
        self.iteration_table_scans_list = []
        self.brick_list = []

        # Used for the inheritance dictionary
        self.key = {}
        self.ignore = {}
        self.ignore_node = False

        QWidget.__init__(self)

        self.verticalLayout = QVBoxLayout(self)
        self.processLibrary = ProcessLibraryWidget(self.main_window)
        self.processLibrary.process_library.item_library_clicked.connect(
            self.item_library_clicked)
        self.item_library_clicked.connect(self._show_preview)

        # self.diagramScene = DiagramScene(self)
        self.pipelineEditorTabs = PipelineEditorTabs(
            self.project, self.scan_list, self.main_window)
        self.pipelineEditorTabs.node_clicked.connect(
            self.displayNodeParameters)
        self.pipelineEditorTabs.switch_clicked.connect(
            self.displayNodeParameters)
        self.pipelineEditorTabs.pipeline_saved.connect(
            self.updateProcessLibrary)
        self.nodeController = NodeController(
            self.project, self.scan_list, self, self.main_window)
        self.nodeController.visibles_tags = \
            self.project.session.get_shown_tags()

        self.iterationTable = IterationTable(
            self.project, self.scan_list, self.main_window)
        self.iterationTable.iteration_table_updated.connect(
            self.update_scans_list)

        self.previewBlock = PipelineDevelopperView(
            pipeline=None, allow_open_controller=False,
            show_sub_pipelines=True, enable_edition=False)

        self.startedConnection = None

        # Actions
        self.load_pipeline_action = QAction("Load pipeline", self)
        self.load_pipeline_action.triggered.connect(self.loadPipeline)

        self.save_pipeline_action = QAction("Save pipeline", self)
        self.save_pipeline_action.triggered.connect(self.savePipeline)

        self.save_pipeline_as_action = QAction("Save pipeline as", self)
        self.save_pipeline_as_action.triggered.connect(self.savePipelineAs)

        self.load_pipeline_parameters_action = QAction(
            "Load pipeline parameters", self)
        self.load_pipeline_parameters_action.triggered.connect(
            self.loadParameters)

        self.save_pipeline_parameters_action = QAction(
            "Save pipeline parameters", self)
        self.save_pipeline_parameters_action.triggered.connect(
            self.saveParameters)

        self.init_pipeline_action = QAction("Initialize pipeline", self)
        self.init_pipeline_action.triggered.connect(self.initialize)

        self.run_pipeline_action = QAction("Run pipeline", self)
        self.run_pipeline_action.triggered.connect(self.runPipeline)

        # if config.get_clinical_mode() == True:
        #     self.save_pipeline_action.setDisabled(True)
        #     self.save_pipeline_as_action.setDisabled(True)
        #     self.processLibrary.setHidden(True)
        #     self.previewBlock.setHidden(True)

        # Initialize toolbar
        self.menu_toolbar = QToolBar()
        self.tags_menu = QMenu()
        self.tags_tool_button = QtWidgets.QToolButton()
        self.scrollArea = QScrollArea()

        # Initialize Qt layout
        self.hLayout = QHBoxLayout()
        self.splitterRight = QSplitter(Qt.Vertical)
        self.splitter0 = QSplitter(Qt.Vertical)
        self.splitter1 = QSplitter(Qt.Horizontal)

        self.layout_view()

        # To undo/redo
        self.nodeController.value_changed.connect(
            self.controller_value_changed)

    def _show_preview(self, name_item):
        self.previewBlock.centerOn(0, 0)
        self.find_process(name_item)

    def add_plug_value_to_database(self, p_value, brick, node_name,
                                   plug_name, full_name):
        """Add the plug value to the database.

        :param p_value: plug value, a file name or a list of file names
        :param brick: brick id
        :param node_name: name of the node
        :param plug_name: name of the plug
        """

        if type(p_value) in [list, TraitListObject]:
            for elt in p_value:
                self.add_plug_value_to_database(elt, brick, node_name, 
                                                plug_name, full_name)
            return

        # This means that the value is not a filename
        if p_value in ["<undefined>", Undefined] or not os.path.isdir(
                os.path.split(p_value)[0]):
            return
        try:
            open(p_value, 'a').close()
        except IOError:
            raise IOError('Could not open {0} file.'.format(p_value))
        else:
            # Deleting the project's folder in the file name so it can
            # fit to the database's syntax
            old_value = p_value
            p_value = p_value.replace(self.project.folder, "")
            p_value = p_value.replace(os.path.abspath(self.project.folder), "")
            if p_value[0] in ["\\", "/"]:
                p_value = p_value[1:]

            # If the file name is already in the database,
            # no exception is raised
            # but the user is warned
            if self.project.session.get_document(COLLECTION_CURRENT, p_value):
                print("Path {0} already in database.".format(p_value))
            else:
                self.project.session.add_document(COLLECTION_CURRENT, p_value)
                self.project.session.add_document(COLLECTION_INITIAL, p_value)

            # Adding the new brick to the output files
            bricks = self.project.session.get_value(
                COLLECTION_CURRENT, p_value, TAG_BRICKS)
            if bricks is None:
                bricks = []
            bricks.append(self.brick_id)
            self.project.session.set_value(
                COLLECTION_CURRENT, p_value, TAG_BRICKS, bricks)
            self.project.session.set_value(
                COLLECTION_INITIAL, p_value, TAG_BRICKS, bricks)
            # Type tag
            filename, file_extension = os.path.splitext(p_value)
            if file_extension == ".nii":
                self.project.session.set_value(
                    COLLECTION_CURRENT, p_value, TAG_TYPE, TYPE_NII)
                self.project.session.set_value(
                    COLLECTION_INITIAL, p_value, TAG_TYPE, TYPE_NII)
            elif file_extension == ".mat":
                self.project.session.set_value(
                    COLLECTION_CURRENT, p_value, TAG_TYPE, TYPE_MAT)
                self.project.session.set_value(
                    COLLECTION_INITIAL, p_value, TAG_TYPE, TYPE_MAT)
            elif file_extension == ".txt":
                self.project.session.set_value(
                    COLLECTION_CURRENT, p_value, TAG_TYPE, TYPE_TXT)
                self.project.session.set_value(
                    COLLECTION_INITIAL, p_value, TAG_TYPE, TYPE_TXT)
            else:
                self.project.session.set_value(
                    COLLECTION_CURRENT, p_value, TAG_TYPE, TYPE_UNKNOWN)
                self.project.session.set_value(
                    COLLECTION_INITIAL, p_value, TAG_TYPE, TYPE_UNKNOWN)

            inputs = self.inputs
            # iterate = self.iterationTable.check_box_iterate.isChecked()
            # Automatically fill inheritance dictionary if empty
            if self.ignore_node:
                pass
            elif (self.inheritance_dict is None or old_value not in
                    self.inheritance_dict) and node_name not in self.ignore \
                    and node_name + plug_name not in self.ignore:
                values = {}
                for key in inputs:
                    paths = []
                    if isinstance(inputs[key], list):
                        for val in inputs[key]:
                            if isinstance(val, str):
                                paths.append(val)
                    elif isinstance(inputs[key], str):
                        paths.append(inputs[key])
                    for path in paths:
                        if os.path.exists(path):
                            name, extension = os.path.splitext(path)
                            if extension == ".nii":
                                values[key] = name + extension
                if len(values) >= 1:
                    self.inheritance_dict = {}
                    if len(values) == 1:
                        value = values[list(values.keys(
                        ))[0]]
                        self.inheritance_dict[old_value] = value
                    else:
                        if node_name in self.key:
                            value = values[self.key[node_name]]
                            self.inheritance_dict[old_value] = value
                        elif node_name + plug_name in self.key:
                            value = values[self.key[node_name + plug_name]]
                            self.inheritance_dict[old_value] = value
                        else:
                            pop_up = PopUpInheritanceDict(
                             values, full_name, plug_name,
                             self.iterationTable.check_box_iterate.isChecked())
                            pop_up.exec()
                            self.ignore_node = pop_up.everything
                            if pop_up.ignore:
                                self.inheritance_dict = None
                                if pop_up.all is True:
                                    self.ignore[node_name] = True
                                else:
                                    self.ignore[node_name+plug_name] = True
                            else:
                                value = pop_up.value
                                if pop_up.all is True:
                                    self.key[node_name] = pop_up.key
                                else:
                                    self.key[node_name+plug_name] = pop_up.key
                                self.inheritance_dict[old_value] = value

            # Adding inherited tags
            if self.inheritance_dict:
                database_parent_file = None
                parent_file = self.inheritance_dict[old_value]
                for scan in self.project.session.get_documents_names(
                        COLLECTION_CURRENT):
                    if scan in str(parent_file):
                        database_parent_file = scan
                banished_tags = [TAG_TYPE, TAG_EXP_TYPE, TAG_BRICKS,
                                 TAG_CHECKSUM, TAG_FILENAME]
                for tag in self.project.session.get_fields_names(
                        COLLECTION_CURRENT):
                    if tag not in banished_tags and database_parent_file is \
                            not None:
                        parent_current_value = self.project.session.get_value(
                            COLLECTION_CURRENT, database_parent_file, tag)
                        self.project.session.set_value(
                            COLLECTION_CURRENT, p_value, tag,
                            parent_current_value)
                        parent_initial_value = self.project.session.get_value(
                            COLLECTION_INITIAL, database_parent_file, tag)
                        self.project.session.set_value(
                            COLLECTION_INITIAL, p_value, tag,
                            parent_initial_value)

            self.project.saveModifications()

    def add_process_to_preview(self, class_process, node_name=None):
        """Add a process to the pipeline.

        :param class_process: process class's name (str)
        :param node_name: name of the corresponding node
           (using when undo/redo) (str)
        """
        # pipeline = self.previewBlock.scene.pipeline
        pipeline = Pipeline()
        if not node_name:
            class_name = class_process.__name__
            i = 1

            node_name = class_name.lower() + str(i)

            while node_name in pipeline.nodes and i < 100:
                i += 1
                node_name = class_name.lower() + str(i)

            process_to_use = class_process()

        else:
            process_to_use = class_process

        try:
            process = get_process_instance(
                process_to_use)
        except Exception as e:
            return

        pipeline.add_process(node_name, process)
        self.previewBlock.set_pipeline(pipeline)

        # Capsul update
        node = pipeline.nodes[node_name]
        # gnode = self.scene.add_node(node_name, node)

        return node, node_name

    def check_dependencies(self, process):
        """Check if a process has its dependencies defined.
        :param process: the process to check
        :return: boolean
        """
        lines = process.__doc__.split("\n")
        for line in lines:
            if re.search("\*.Dependencies:", line):
                return True
        return False

    def check_matlab_dependencies(self, process):
        """Check if a process needs matlab or not.
        :param process: the process to check
        :return: boolean
        """
        lines = process.__doc__.split("\n")
        for line in lines:
            if re.search("\*.Dependencies:", line):
                use_matlab = re.sub(".*?Use_Matlab:","", line)
                use_matlab = re.sub(";.*","", use_matlab)
                use_matlab = use_matlab.replace(" ", "")
                if use_matlab == "True":
                    return True
                elif use_matlab == "False":
                    return False
                else:
                    return None

    def check_spm_dependencies(self, process):
        """Check if a process needs spm or not.
        :param process: the process to check
        :return: boolean
        """
        lines = process.__doc__.split("\n")
        for line in lines:
            if re.search("\*.Dependencies:", line):
                use_spm = re.sub(".*?Use_SPM:", "", line)
                use_spm = use_spm.replace(" ", "")
                if use_spm == "True":
                    return True
                elif use_spm == "False":
                    return False
                else:
                    return None

    def controller_value_changed(self, signal_list):
        """
        Update history when a pipeline node is changed

        :param signal_list: list of the needed parameters to update history
        """
        case = signal_list.pop(0)

        # For history
        history_maker = []

        if case == "node_name":
            history_maker.append("update_node_name")
            for element in signal_list:
                history_maker.append(element)

        elif case == "plug_value":
            history_maker.append("update_plug_value")
            for element in signal_list:
                history_maker.append(element)

        self.pipelineEditorTabs.undos[
            self.pipelineEditorTabs.get_current_editor()].append(history_maker)
        self.pipelineEditorTabs.redos[
            self.pipelineEditorTabs.get_current_editor()].clear()

        if case == "plug_value":
            node_name = signal_list[0]
            if node_name in ['inputs', 'outputs']:
                node_name = ''

        if case == "node_name":
            node_name = signal_list[1]

        self.nodeController.update_parameters(
            self.pipelineEditorTabs.get_current_pipeline().nodes[
                node_name].process)

    def displayNodeParameters(self, node_name, process):
        """
        Display the node controller when a node is clicked

        :param node_name: name of the node to display parameters
        :param process: process instance of the corresponding node
        :return:
        """
        if isinstance(process, Switch):
            pass
        else:
            self.nodeController.display_parameters(
                node_name, process,
                self.pipelineEditorTabs.get_current_pipeline())
            self.scrollArea.setWidget(self.nodeController)

    def find_process(self, path):
        """
        Find the dropped process in the system's paths

        :param path: class's path (e.g. "nipype.interfaces.spm.Smooth") (str)
        """
        package_name, process_name = os.path.splitext(path)
        process_name = process_name[1:]
        __import__(package_name)
        pkg = sys.modules[package_name]
        for name, instance in sorted(list(pkg.__dict__.items())):
            if name == process_name and inspect.isclass(instance):
                try:
                    process = get_process_instance(instance)
                except Exception as e:
                    print(e)
                    return
                else:
                    node, node_name = self.add_process_to_preview(instance)
                    gnode = self.previewBlock.scene.gnodes[node_name]
                    gnode.setPos(0, 0)
                    gnode.updateInfoActived(True)
                    # gnode.active = True
                    # gnode.update_node()
                    rect = gnode.sceneBoundingRect()
                    self.previewBlock.scene.setSceneRect(rect)
                    self.previewBlock.fitInView(
                        rect.x(), rect.y(), rect.width() * 1.2,
                                            rect.height() * 1.2,
                        Qt.KeepAspectRatio)
                    self.previewBlock.setAlignment(Qt.AlignCenter)

    def init_pipeline(self, pipeline=None, pipeline_name=""):
        """
        Initialize the current pipeline of the pipeline editor

        :param pipeline: not None if this method call a sub-pipeline
        :param pipeline_name: name of the parent pipeline
        """

        # Should we add a progress bar for the initialization?
        # self.enable_progress_bar = True

        # if self.enable_progress_bar:
        #     self.progress = InitProgress(
        #         self.project, self.pipelineEditorTabs, pipeline)
        #     self.progress.show()
        #     self.progress.exec()
        #
        # else:
        name = os.path.basename(
            self.pipelineEditorTabs.get_current_filename())
        self.main_window.statusBar().showMessage(
            'Pipeline "{0}" is getting initialized. '
            'Please wait.'.format(name))
        QApplication.processEvents()

        config = Config()
        main_pipeline = False
        conf_failure = False
        dependencies_missing = False
        matlab_enabled = True
        spm_enabled = True
        # If the initialisation is launch for the main pipeline

        if not pipeline:
            pipeline = get_process_instance(
                self.pipelineEditorTabs.get_current_pipeline())
            main_pipeline = True

        # Test, if it works, comment.
        if hasattr(pipeline, 'pipeline_steps'):
            pipeline.pipeline_steps.on_trait_change(
                self.pipelineEditorTabs.get_current_editor()._reset_pipeline,
                remove=True)
        pipeline.on_trait_change(
            self.pipelineEditorTabs.get_current_editor()._reset_pipeline,
            'selection_changed', remove=True)
        pipeline.on_trait_change(
            self.pipelineEditorTabs.get_current_editor()._reset_pipeline,
            'user_traits_changed', remove=True)

        # nodes_to_check contains the node names that need to be update
        nodes_to_check = []

        # nodes_inputs_ratio is a dictionary whose keys are the node names
        # and whose values are a list of two elements: the first one being
        # the number of activated mandatory input plugs, the second one being
        # the total number of mandatory input plugs of the corresponding node

        nodes_inputs_ratio = {}
        # nodes_inputs_ratio = OrderedDict()

        # nodes_inputs_ratio_list contains the ratio between the number of
        # activated mandatory input plugs and the total number of mandatory
        # input plugs of the corresponding node (the order is the same as
        # nodes_to_check)
        nodes_inputs_ratio_list = []

        for node_name, node in pipeline.nodes.items():
            # Updating the project attribute of the processes
            if hasattr(node, 'process'):
                process = node.process
                if hasattr(process, 'use_project') and process.use_project:
                    process.project = self.project

            nb_plugs_from_in = 0
            nb_plugs = 0

            for plug_name, plug in node.plugs.items():
                if plug.links_from and not plug.output and not plug.optional:
                    nb_plugs += 1
                    # If the link come from the pipeline "global" inputs, it is
                    # added to compute the ratio
                    if list(plug.links_from)[0][0] == "":
                        nb_plugs_from_in += 1

            if nb_plugs == 0:
                ratio = 0
            else:
                ratio = nb_plugs_from_in / nb_plugs

            nodes_to_check.append(node_name)
            nodes_inputs_ratio[node_name] = [nb_plugs_from_in, nb_plugs]
            nodes_inputs_ratio_list.append(ratio)

        # Sorting the nodes_to_check list as the order (the nodes having
        # the highest ratio
        # being at the end of the list)
        nodes_to_check = [x for _, x in sorted(
            zip(nodes_inputs_ratio_list, nodes_to_check))]

        while nodes_to_check:
            # Finding one node that has a ratio of 1,
            # which means that all of its mandatory
            # inputs are "connected"
            key_name = [key for key, value in nodes_inputs_ratio.items() if
                        value[0] == value[1]]
            if key_name:
                # This node can be initialized so it is placed at the
                # end of the nodes_to_check list
                nodes_to_check.append(key_name[0])

                # It can also be removed from the dictionary
                del nodes_inputs_ratio[key_name[0]]

            # Reversing the list so that the node to be initialized is
            # at the first place
            # Using OrderedDict allows to remove the duplicate in the list
            # without losing the order. So if key_name[0] appears twice,
            # it will stay at the first place
            nodes_to_check = list(
                OrderedDict(
                    (x, True) for x in nodes_to_check[::-1]).keys())
            # print(nodes_to_check)
            node_name = nodes_to_check.pop(0)

            nodes_to_check = nodes_to_check[::-1]

            # Inputs/Outputs nodes will be automatically updated with
            # the method update_nodes_and_plugs_activation of the
            # pipeline object
            if node_name in ['', 'inputs', 'outputs']:
                continue

            # If the node is a pipeline node,
            # each of its nodes has to be initialised
            node = pipeline.nodes[node_name]
            if isinstance(node, PipelineNode):
                sub_pipeline = node.process
                self.init_pipeline(sub_pipeline, node_name)

                for plug_name in node.plugs.keys():

                    # If the plug is an output and is
                    if hasattr(node.plugs[plug_name], 'links_to'):
                        # connected to another one
                        list_info_link = list(
                            node.plugs[plug_name].links_to)

                        for info_link in list_info_link:

                            # The third element of info_link contains the
                            if info_link[2] in pipeline.nodes.values():
                                # destination node object
                                dest_node_name = info_link[0]

                                if dest_node_name:
                                    # Adding the destination node name and
                                    # incrementing the input counter of the
                                    # latter if it is not the pipeline
                                    # "global" outputs ('')
                                    nodes_to_check.append(dest_node_name)
                                    nodes_inputs_ratio[dest_node_name][
                                        0] += 1

                pipeline.update_nodes_and_plugs_activation()
                continue

            # Adding the brick to the bricks history
            self.brick_id = str(uuid.uuid4())
            self.brick_list.append(self.brick_id)
            self.project.session.add_document(COLLECTION_BRICK,
                                              self.brick_id)
            self.project.session.set_value(
                COLLECTION_BRICK, self.brick_id, BRICK_NAME, node_name)
            self.project.session.set_value(
                COLLECTION_BRICK, self.brick_id, BRICK_INIT_TIME,
                datetime.datetime.now())
            self.project.session.set_value(
                COLLECTION_BRICK, self.brick_id, BRICK_INIT, "Not Done")
            self.project.saveModifications()

            process = node.process
            process_name = str(process).split('.')[0].split('_')[0][1:]

            print('\nUpdating the launching parameters for {0} '
                  'process node: {1} ...\n'.format(process_name,
                                                   node_name))

            # TODO 'except' instead of 'if' to test matlab launch ?
            # Test for matlab launch
            if config.get_use_spm_standalone():
                pipeline.nodes[node_name].process.use_mcr = True
                pipeline.nodes[node_name].process.paths = \
                    config.get_spm_standalone_path().split()
                pipeline.nodes[node_name].process.matlab_cmd = \
                    config.get_matlab_command()

            elif config.get_use_spm():
                pipeline.nodes[node_name].process.use_mcr = False
                pipeline.nodes[node_name].process.paths = \
                    config.get_spm_path().split()
                pipeline.nodes[node_name].process.matlab_cmd = \
                    config.get_matlab_command()

            # Test for matlab launch
            if not os.path.isdir(
                    os.path.abspath(
                        self.project.folder + os.sep + 'scripts')):
                os.mkdir(os.path.abspath(
                    self.project.folder + os.sep + 'scripts'))

            pipeline.nodes[node_name].process.output_directory = \
                os.path.abspath(
                    self.project.folder + os.sep + 'scripts')
            pipeline.nodes[node_name].process.mfile = True

            # Getting the list of the outputs of the node according
            # to its inputs
            try:
                self.inheritance_dict = None
                (process_outputs,
                 self.inheritance_dict) = process.list_outputs()
            except TraitError as error:
                print("TRAIT ERROR for node {0}".format(node_name))
                print(error)

            except ValueError:
                process_outputs = process.list_outputs()
                print("No inheritance dict for the "
                      "process {0}.".format(node_name))

            # If the process has no "list_outputs" method,
            # which is the case for Nipype's
            except AttributeError:
                # interfaces
                try:
                    process_outputs = process._nipype_interface._list_outputs()
                    # The Nipype Process outputs are always
                    # "private" for Capsul
                    tmp_dict = {}
                    for key, value in process_outputs.items():
                        tmp_dict['_' + key] = process_outputs[key]
                    process_outputs = tmp_dict
                # TODO: test which kind of error can generate Nipype interface
                except Exception:
                    print("No output list method for "
                          "the process {0}.".format(node_name))
                    process_outputs = {}

            # Adding I/O to database history
            inputs = process.get_inputs()
            self.inputs = inputs

            if 'NipypeProcess' not in str(process.__class__):
                if not (config.get_use_matlab()
                        and (config.get_use_spm() or
                             config.get_use_spm_standalone())):
<<<<<<< HEAD
                    if self.check_dependencies(process):
                        check_spm = self.check_spm_dependencies(process)
                        if check_spm:
                            conf_failure = True
                            node_failure = node_name
                            spm_enabled = False
                        check_matlab = self.check_matlab_dependencies(process)
                        if check_matlab and not config.get_use_matlab():
                            conf_failure = True
                            node_failure = node_name
                            matlab_enabled = False
                        if check_spm is None or check_matlab is None:
                            dependencies_missing = True
                            node_failure = node_name
                    else:
                        dependencies_missing = True
=======
                    if self.check_spm_dependencies(process):
                        conf_failure = True
                        node_failure = node_name
                    elif self.check_matlab_dependencies(process) and not \
                            config.get_use_matlab():
                        conf_failure = True
>>>>>>> cf07407e
                        node_failure = node_name

            for key in inputs:

                if inputs[key] is Undefined:
                    inputs[key] = "<undefined>"

                # Could be cleaner to do some tests with warning pop up if
                # necessary (ex. if config.get_spm_standalone_path() is
                # None, etc ...)

                # if (isinstance(process, NipypeProcess)) and (key in
                # keys2consider) and (inputs[key] == "<undefined>"):

                # update launching parameters for IRMaGe_processes bricks
                # Test for matlab launch
                if 'NipypeProcess' in str(process.__class__):
                    if not (config.get_use_matlab() and (config.get_use_spm()
                                         or config.get_use_spm_standalone())):
                        conf_failure = True
                        node_failure = node_name
                    print('\nUpdating the launching parameters for nipype '
                          'process node: {0} ...'.format(node_name))
                    # plugs to be filled automatically
                    keys2consider = ['use_mcr', 'paths',
                                     'matlab_cmd', 'output_directory']
                    # use_mcr parameter
                    if (key == keys2consider[0]) and (
                            config.get_use_spm_standalone() is True):
                        inputs[key] = True
                    elif (key == keys2consider[0]) and (
                            config.get_use_spm_standalone() is False):
                        inputs[key] = False
                    # paths parameter
                    if (key == keys2consider[1]) and (
                            config.get_use_spm_standalone() is True):
                        inputs[
                            key] = config.get_spm_standalone_path().split()
                    elif (key == keys2consider[1]) and (
                            config.get_use_spm() is True):
                        inputs[key] = config.get_spm_path().split()
                    # matlab_cmd parameter
                    if (key == keys2consider[2]) and (
                            config.get_use_spm_standalone() is True):
                        inputs[key] = config.get_matlab_command()
                    elif key == keys2consider[2] and \
                            config.get_use_spm_standalone() is False:
                        inputs[key] = config.get_matlab_path()

                    # output_directory parameter
                    if key == keys2consider[3]:

                        if not os.path.isdir(os.path.abspath(
                                self.project.folder + '/scripts')):
                            os.mkdir(os.path.abspath(
                                self.project.folder + '/scripts'))

                        inputs[key] = os.path.abspath(
                            self.project.folder + '/scripts')

                    try:
                        pipeline.nodes[node_name].set_plug_value(
                            key, inputs[key])

                    except TraitError:

                        if isinstance(inputs[key], list) and len(
                                inputs[key]) == 1:

                            try:
                                pipeline.nodes[key].set_plug_value(
                                    key, inputs[key][0])

                            except TraitError:
                                print("Trait error for {0} plug of {1} "
                                      "node".format(key, inputs[key]))

            outputs = process.get_outputs()
            for key in outputs:
                value = outputs[key]
                if value is Undefined:
                    outputs[key] = "<undefined>"
            self.project.saveModifications()
            self.project.session.set_value(COLLECTION_BRICK, self.brick_id,
                                           BRICK_INPUTS, inputs)
            self.project.session.set_value(COLLECTION_BRICK, self.brick_id,
                                           BRICK_OUTPUTS, outputs)

            if process_outputs:
                for plug_name, plug_value in process_outputs.items():
                    node = pipeline.nodes[node_name]
                    if plug_name not in node.plugs.keys():
                        continue
                    if plug_value not in ["<undefined>", Undefined]:
                        if pipeline_name != "":
                            full_name = pipeline_name + "." + node_name
                        else:
                            full_name = node_name
                        self.add_plug_value_to_database(plug_value,
                                                        self.brick_id,
                                                        node_name,
                                                        plug_name, full_name)

                    list_info_link = list(node.plugs[plug_name].links_to)

                    # If the output is connected to another node,
                    # the latter is added to nodes_to_check
                    for info_link in list_info_link:
                        dest_node_name = info_link[0]
                        if dest_node_name:
                            # Adding the destination node name and incrementing
                            # the input counter of the latter
                            nodes_to_check.append(dest_node_name)
                            if dest_node_name in nodes_inputs_ratio:
                                nodes_inputs_ratio[dest_node_name][0] += 1

                    try:
                        pipeline.nodes[node_name].set_plug_value(plug_name,
                                                                 plug_value)
                    except TraitError:
                        if type(plug_value) is list and len(
                                plug_value) == 1:
                            try:
                                pipeline.nodes[node_name].set_plug_value(
                                    plug_name, plug_value[0])
                            except TraitError:
                                print("Trait error for {0} plug of {1} "
                                      "node".format(plug_name, node_name))
                                pass

                    pipeline.update_nodes_and_plugs_activation()

            # Adding I/O to database history again to update outputs
            inputs = process.get_inputs()
            for key in inputs:
                value = inputs[key]
                if value is Undefined:
                    inputs[key] = "<undefined>"
            outputs = process.get_outputs()
            for key in outputs:
                value = outputs[key]
                if value is Undefined:
                    outputs[key] = "<undefined>"
            self.project.session.set_value(COLLECTION_BRICK, self.brick_id,
                                           BRICK_INPUTS, inputs)
            self.project.session.set_value(COLLECTION_BRICK, self.brick_id,
                                           BRICK_OUTPUTS, outputs)

            # Setting brick init state if init finished correctly
            self.project.session.set_value(COLLECTION_BRICK, self.brick_id,
                                           BRICK_INIT, "Done")
            self.project.saveModifications()

        # Test, if it works, comment.
        pipeline.on_trait_change(
            self.pipelineEditorTabs.get_current_editor()._reset_pipeline,
            'selection_changed', dispatch='ui')
        pipeline.on_trait_change(
            self.pipelineEditorTabs.get_current_editor()._reset_pipeline,
            'user_traits_changed', dispatch='ui')
        if hasattr(pipeline, 'pipeline_steps'):
            pipeline.pipeline_steps.on_trait_change(
                self.pipelineEditorTabs.get_current_editor()._reset_pipeline,
                dispatch='ui')

        # Updating the node controller
        if main_pipeline:
            node_controller_node_name = self.nodeController.node_name
            if node_controller_node_name in ['inputs', 'outputs']:
                node_controller_node_name = ''
            self.nodeController.display_parameters(
                self.nodeController.node_name,
                pipeline.nodes[node_controller_node_name].process,
                pipeline)
        if dependencies_missing:
            self.main_window.statusBar().showMessage(
                'Pipeline "{0}" has been initialized.'.format(
                    name))
            self.msg = QMessageBox()
            self.msg.setIcon(QMessageBox.Critical)
            if config.get_use_matlab() is True:
                self.msg.setText(
                    "Matlab and SPM dependencies were not correctly defined "
                    "in the process {0}.\nYour current MIA configuration use "
                    "Matlab but not SPM. Please update your configuration in "
                    "MIA preferences if necessary.".format(
                        node_failure))
            else:
                self.msg.setText(
                    "Matlab and SPM dependencies were not correctly defined "
                    "in the process {0}.\nYour current MIA configuration "
                    "use neither Matlab or SPM. Please update your "
                    "configuration in MIA preferences if necessary.".format(
                        node_failure))
            self.msg.setWindowTitle("Warning")
            ok_button = self.msg.addButton(QMessageBox.Ok)
            yes_button = self.msg.addButton("Open MIA preferences",
                                            QMessageBox.YesRole)
            self.msg.exec()
            if self.msg.clickedButton() == yes_button:
                self.main_window.software_preferences_pop_up()
                self.msg.close()
            else:
                self.msg.close()
        elif conf_failure:
            self.main_window.statusBar().showMessage(
                'Pipeline "{0}" was not initialized successfully.'.format(
                    name))
            self.msg = QMessageBox()
            self.msg.setIcon(QMessageBox.Critical)
<<<<<<< HEAD
            if matlab_enabled is False and spm_enabled is False:
                self.msg.setText("Matlab and SPM are required to use {"
                                 "0}.".format(
                    node_failure))
                start = "Matlab and SPM "
            elif matlab_enabled is False:
                self.msg.setText("Matlab is required to use {0}.".format(
                    node_failure))
                start = "Matlab "
            else:
                self.msg.setText("SPM is required to use {0}.".format(
                    node_failure))
                start = "SPM "
            self.msg.setInformativeText(
                start + "must be configured to use {0}.\n"
                "(See File > MIA preferences to configure) ...".format(
=======
            if config.get_use_matlab() is False:
                self.msg.setText("Matlab is required to use {0}.".format(
                    node_failure))
            else:
                self.msg.setText("SPM is required to use {0}.".format(
                    node_failure))
            self.msg.setInformativeText(
                "Matlab and SPM must be configured to use {0}.\n"
                "(See File > MIA preferences to configure them) ...".format(
>>>>>>> cf07407e
                    node_failure))
            self.msg.setWindowTitle("Warning")
            self.msg.setStandardButtons(QMessageBox.Ok)
            self.msg.buttonClicked.connect(self.msg.close)
            self.msg.show()
        else:
            self.main_window.statusBar().showMessage(
                'Pipeline "{0}" has been initialized.'.format(name))

    def initialize(self):
        """Clean previous initialization then initialize the current
        pipeline."""

        if self.init_clicked:
            for brick in self.brick_list:
                self.main_window.data_browser.table_data.delete_from_brick(
                    brick)
        self.ignore_node = False
        self.key = {}
        self.ignore = {}
        self.init_pipeline() # When clicking on the Pipeline > Initialize
                             # pipeline in the Pipeline Manager tab,
                             # this is the first method launched.

        # ** pathway from the self.init_pipeline() command (ex. for the
        #    User_processes Smooth brick):
        #      info1: self is a populse_mia.user_interface.pipeline_manager
        #             .pipeline_manager_tab.PipelineManagerTab object
        #
        # ** populse_mia/user_interface/pipeline_manager/pipeline_manager_tab.py
        #    class PipelineManagerTab(QWidget):
        #    method init_pipeline(self, pipeline=None, pipeline_name=""):
        #      use: (process_outputs,
        #            self.inheritance_dict) = process.list_outputs(plugs=
        #                                       pipeline.nodes[node_name].plugs)
        #      info1: process is the brick (node, process, etc.)
        #             <User_processes.preprocess.spm.spatial_preprocessing
        #             .Smooth object at ...> object
        
        # ** User_processes/preprocess/spm/spatial_preprocessing.py
        #    class Smooth(Process_Mia)
        #    list_outputs method:
        #      info1: here we are in the place where we deal with plugs.
        #
        #** Some characteristics for the pipeline object
        #   (for User_processes Smooth brick):
        #       pipeline is a capsul.pipeline.pipeline.Pipeline object
        #       pipeline.nodes is a dictionary
        #       pipeline.nodes["smooth1"] is a capsul.pipeline.pipeline_nodes
        #         .ProcessNode object
        #       pipeline.nodes["smooth1"].plugs is a dictionary. Each key is a
        #         plug displayed in the Pipeline manager tab
        #       pipeline.nodes["smooth1"].plugs["fwhm"] is a capsul.pipeline
        #         .pipeline_nodes.Plug object
        #       If the plus is not connected,  pipeline.nodes["smooth1"]
        #         .plugs["fwhm"].links_to (in case of output link) : set()
        #       If the plus is connected,  pipeline.nodes["smooth1"]
        #         .plugs["fwhm"].links_to (in case of output link):
        #         {('', 'fwhm', <capsul.pipeline.pipeline_nodes.PipelineNode
        #         object at 0x7f4688109c50>, <capsul.pipeline.pipeline_nodes
        #         .Plug object at 0x7f46691e4888>, False)}
        #       So, it is possble to check if the plug is connected with:
        #         if pipeline.nodes["smooth1"].plugs["fwhm"].links_to: etc ...
        #         or a  if pipeline.nodes["smooth1"].plugs["fwhm"].links_from:
        #         etc ...

        self.init_clicked = True

    def layout_view(self):
        """Initialize layout for the pipeline manager tab"""
        self.setWindowTitle("Diagram editor")

        self.scrollArea.setWidgetResizable(True)
        self.scrollArea.setWidget(self.nodeController)

        # Toolbar
        self.tags_menu.addAction(self.load_pipeline_action)
        self.tags_menu.addAction(self.save_pipeline_action)
        if Config().get_clinical_mode():
            self.save_pipeline_action.setDisabled(True)
        else:
            self.save_pipeline_action.setEnabled(True)
        self.tags_menu.addAction(self.save_pipeline_as_action)
        self.tags_menu.addSeparator()
        self.tags_menu.addAction(self.load_pipeline_parameters_action)
        self.tags_menu.addAction(self.save_pipeline_parameters_action)
        self.tags_menu.addSeparator()
        self.tags_menu.addAction(self.init_pipeline_action)
        self.tags_menu.addAction(self.run_pipeline_action)

        self.tags_tool_button.setText('Pipeline')
        self.tags_tool_button.setPopupMode(
            QtWidgets.QToolButton.MenuButtonPopup)
        self.tags_tool_button.setMenu(self.tags_menu)

        # Layouts

        self.hLayout.addWidget(self.tags_tool_button)
        self.hLayout.addStretch(1)

        self.splitterRight.addWidget(self.iterationTable)
        self.splitterRight.addWidget(self.scrollArea)
        self.splitterRight.setSizes([400, 400])

        # previewScene = QGraphicsScene()
        # previewScene.setSceneRect(QtCore.QRectF())
        # self.previewDiagram = QGraphicsView()
        # self.previewDiagram.setEnabled(False)

        self.splitter0.addWidget(self.processLibrary)
        self.splitter0.addWidget(self.previewBlock)

        self.splitter1.addWidget(self.splitter0)
        self.splitter1.addWidget(self.pipelineEditorTabs)
        self.splitter1.addWidget(self.splitterRight)
        self.splitter1.setSizes([200, 800, 200])

        # self.splitter2 = QSplitter(Qt.Vertical)
        # self.splitter2.addWidget(self.splitter1)
        # self.splitter2.setSizes([800, 100])

        self.verticalLayout.addLayout(self.hLayout)
        self.verticalLayout.addWidget(self.splitter1)

    def loadPipeline(self):
        """
        Load a pipeline to the pipeline editor

        """
        self.pipelineEditorTabs.load_pipeline()

    def loadParameters(self):
        """
        Load pipeline parameters to the current pipeline of the pipeline editor

        """
        self.pipelineEditorTabs.load_pipeline_parameters()

        self.nodeController.update_parameters()

    def redo(self):
        """
        Redo the last undone action on the current pipeline editor

        Actions that can be redone:
            - add_process
            - delete_process
            - export_plug
            - export_plugs
            - remove_plug
            - update_node_name
            - update_plug_value
            - add_link
            - delete_link

        """
        c_e = self.pipelineEditorTabs.get_current_editor()

        # We can redo if we have an action to make again
        if len(self.pipelineEditorTabs.redos[c_e]) > 0:
            to_redo = self.pipelineEditorTabs.redos[c_e].pop()
            # The first element of the list is the type of action made
            # by the user
            action = to_redo[0]

            if action == "delete_process":
                node_name = to_redo[1]
                class_process = to_redo[2]
                links = to_redo[3]
                c_e.add_process(
                    class_process, node_name, from_redo=True, links=links)

            elif action == "add_process":
                node_name = to_redo[1]
                c_e.del_node(node_name, from_redo=True)

            elif action == "export_plug":
                temp_plug_name = to_redo[1]
                c_e._remove_plug(
                    _temp_plug_name=temp_plug_name, from_redo=True)

            elif action == "export_plugs":
                # No redo possible
                pass

            elif action == "remove_plug":
                temp_plug_name = to_redo[1]
                new_temp_plugs = to_redo[2]
                optional = to_redo[3]
                c_e._export_plug(temp_plug_name=new_temp_plugs[0],
                                 weak_link=False,
                                 optional=optional,
                                 from_redo=True,
                                 pipeline_parameter=temp_plug_name[1])

                # Connecting all the plugs that were connected
                # to the original plugs
                for plug_tuple in new_temp_plugs:
                    # Checking if the original plug is a pipeline
                    # input or output to adapt
                    # the links to add.
                    if temp_plug_name[0] == 'inputs':
                        source = ('', temp_plug_name[1])
                        dest = plug_tuple
                    else:
                        source = plug_tuple
                        dest = ('', temp_plug_name[1])

                    c_e.scene.add_link(source, dest, active=True, weak=False)

                    # Writing a string to represent the link
                    source_parameters = ".".join(source)
                    dest_parameters = ".".join(dest)
                    link = "->".join((source_parameters, dest_parameters))

                    c_e.scene.pipeline.add_link(link)
                    c_e.scene.update_pipeline()

            elif action == "update_node_name":
                node = to_redo[1]
                new_node_name = to_redo[2]
                old_node_name = to_redo[3]
                c_e.update_node_name(
                    node, new_node_name, old_node_name, from_redo=True)

            elif action == "update_plug_value":
                node_name = to_redo[1]
                new_value = to_redo[2]
                plug_name = to_redo[3]
                value_type = to_redo[4]
                c_e.update_plug_value(
                    node_name, new_value, plug_name,
                    value_type, from_redo=True)

            elif action == "add_link":
                link = to_redo[1]
                c_e._del_link(link, from_redo=True)

            elif action == "delete_link":
                source = to_redo[1]
                dest = to_redo[2]
                active = to_redo[3]
                weak = to_redo[4]
                c_e.add_link(source, dest, active, weak, from_redo=True)
                # link = source[0] + "." + source[1]
                # + "->" + dest[0] + "." + dest[1]

            c_e.scene.pipeline.update_nodes_and_plugs_activation()
            self.nodeController.update_parameters()

    def runPipeline(self):
        """Run the current pipeline of the pipeline editor."""

        name = os.path.basename(self.pipelineEditorTabs.get_current_filename())
        self.brick_list = []
        self.main_window.statusBar().showMessage(
            'Pipeline "{0}" is getting run. Please wait.'.format(name))
        QApplication.processEvents()
        self.key = {}
        self.ignore = {}
        self.ignore_node = False

        if self.iterationTable.check_box_iterate.isChecked():
            iterated_tag = self.iterationTable.iterated_tag
            tag_values = self.iterationTable.tag_values_list
            ui_iteration = PopUpSelectIteration(iterated_tag, tag_values)
            if ui_iteration.exec():
                tag_values = ui_iteration.final_values
                pipeline_progress = dict()
                pipeline_progress['size'] = len(tag_values)
                pipeline_progress['counter'] = 1
                pipeline_progress['tag'] = iterated_tag
                for tag_value in tag_values:
                    self.brick_list = []
                    # Status bar update
                    pipeline_progress['tag_value'] = tag_value

                    idx_combo_box = self.iterationTable.combo_box.findText(
                        tag_value)
                    self.iterationTable.combo_box.setCurrentIndex(
                        idx_combo_box)
                    self.iterationTable.update_table()

                    self.init_pipeline()
                    self.main_window.statusBar().showMessage(
                        'Pipeline "{0}" is getting run for {1} {2}. '
                        'Please wait.'.format(name, iterated_tag, tag_value))
                    QApplication.processEvents()
                    self.progress = RunProgress(self.pipelineEditorTabs,
                                                pipeline_progress)
                    self.progress.show()
                    self.progress.exec()
                    pipeline_progress['counter'] += 1
                    self.init_clicked = False
                    # # self.init_pipeline(self.pipeline)
                    # idx = self.progress.value()
                    # idx += 1
                    # self.progress.setValue(idx)
                    # QApplication.processEvents()

            self.main_window.statusBar().showMessage(
                'Pipeline "{0}" has been run for {1} {2}. Please wait.'.format(
                    name, iterated_tag, tag_values))
        else:
            try:
                self.progress = RunProgress(self.pipelineEditorTabs)
                self.progress.show()
                self.progress.exec()
                
            except Exception as e:
                print('\n When the pipeline was launched, the following '
                      'exception was raised: {0} ...'.format(e, ))
                self.main_window.statusBar().showMessage(
                    'Pipeline "{0}" has not been correctly run.'.format(name))
                
            else:
                self.main_window.statusBar().showMessage(
                    'Pipeline "{0}" has been correctly run.'.format(name))

            self.init_clicked = False

    def saveParameters(self):
        """
        Save the pipeline parameters of the the current pipeline of the
        pipeline editor

        """
        self.pipelineEditorTabs.save_pipeline_parameters()

    def savePipeline(self):
        """
        Save the current pipeline of the pipeline editor

        """
        self.main_window.statusBar().showMessage(
            'The pipeline is getting saved. Please wait.')
        # QApplication.processEvents()

        filename = self.pipelineEditorTabs.get_current_filename()

        if filename:
            self.pipelineEditorTabs.save_pipeline(new_file_name=filename)

        else:
            self.pipelineEditorTabs.save_pipeline()

        self.main_window.statusBar().showMessage(
            'The pipeline has been saved.')

    def savePipelineAs(self):
        """
        Save the current pipeline of the pipeline editor under another name

        """

        self.main_window.statusBar().showMessage(
            'The pipeline is getting saved. Please wait.')

        self.pipelineEditorTabs.save_pipeline()

        self.main_window.statusBar().showMessage(
            'The pipeline has been saved.')

    def undo(self):
        """
        Undo the last action made on the current pipeline editor

        Actions that can be undone:
            - add_process
            - delete_process
            - export_plug
            - export_plugs
            - remove_plug
            - update_node_name
            - update_plug_value
            - add_link
            - delete_link

        """
        c_e = self.pipelineEditorTabs.get_current_editor()

        # We can undo if we have an action to revert
        if len(self.pipelineEditorTabs.undos[c_e]) > 0:
            to_undo = self.pipelineEditorTabs.undos[c_e].pop()
            # The first element of the list is the type of action made
            # by the user
            action = to_undo[0]

            if action == "add_process":
                node_name = to_undo[1]
                c_e.del_node(node_name, from_undo=True)

            elif action == "delete_process":
                node_name = to_undo[1]
                class_name = to_undo[2]
                links = to_undo[3]
                c_e.add_process(
                    class_name, node_name, from_undo=True, links=links)

            elif action == "export_plug":
                temp_plug_name = to_undo[1]
                c_e._remove_plug(
                    _temp_plug_name=temp_plug_name, from_undo=True)

            elif action == "export_plugs":
                parameter_list = to_undo[1]
                node_name = to_undo[2]
                for parameter in parameter_list:
                    temp_plug_name = ('inputs', parameter)
                    c_e._remove_plug(
                        _temp_plug_name=temp_plug_name,
                        from_undo=True,
                        from_export_plugs=True)
                self.main_window.statusBar().showMessage(
                    "Plugs {0} have been removed.".format(str(parameter_list)))

            elif action == "remove_plug":
                temp_plug_name = to_undo[1]
                new_temp_plugs = to_undo[2]
                optional = to_undo[3]
                c_e._export_plug(temp_plug_name=new_temp_plugs[0],
                                 weak_link=False,
                                 optional=optional, from_undo=True,
                                 pipeline_parameter=temp_plug_name[1])

                # Connecting all the plugs that were connected
                # to the original plugs
                for plug_tuple in new_temp_plugs:
                    # Checking if the original plug is a pipeline
                    # input or output to adapt
                    # the links to add.
                    if temp_plug_name[0] == 'inputs':
                        source = ('', temp_plug_name[1])
                        dest = plug_tuple
                    else:
                        source = plug_tuple
                        dest = ('', temp_plug_name[1])

                    c_e.scene.add_link(source, dest, active=True, weak=False)

                    # Writing a string to represent the link
                    source_parameters = ".".join(source)
                    dest_parameters = ".".join(dest)
                    link = "->".join((source_parameters, dest_parameters))

                    c_e.scene.pipeline.add_link(link)
                    c_e.scene.update_pipeline()

            elif action == "update_node_name":
                node = to_undo[1]
                new_node_name = to_undo[2]
                old_node_name = to_undo[3]
                c_e.update_node_name(node, new_node_name, old_node_name,
                                     from_undo=True)

            elif action == "update_plug_value":
                node_name = to_undo[1]
                old_value = to_undo[2]
                plug_name = to_undo[3]
                value_type = to_undo[4]
                c_e.update_plug_value(node_name, old_value, plug_name,
                                      value_type, from_undo=True)

            elif action == "add_link":
                link = to_undo[1]
                c_e._del_link(link, from_undo=True)

            elif action == "delete_link":
                source = to_undo[1]
                dest = to_undo[2]
                active = to_undo[3]
                weak = to_undo[4]
                c_e.add_link(source, dest, active, weak, from_undo=True)
                # link = source[0] + "." + source[1] +
                # "->" + dest[0] + "." + dest[1]

            c_e.scene.pipeline.update_nodes_and_plugs_activation()
            self.nodeController.update_parameters()

    def update_clinical_mode(self):
        """
        Update the visibility of widgets/actions depending of the chosen mode

        """
        config = Config()

        # If the clinical mode is chosen, the process library is not available
        # and the user cannot save a pipeline
        if config.get_clinical_mode():
            self.save_pipeline_action.setDisabled(True)
        else:
            self.save_pipeline_action.setDisabled(False)

        # If the clinical mode is chosen, the process library is not available
        # and the user cannot save a pipeline
        # if config.get_clinical_mode() == True:
        #     self.processLibrary.setHidden(True)
        #     self.previewBlock.setHidden(True)
        #     self.save_pipeline_action.setDisabled(True)
        #     self.save_pipeline_as_action.setDisabled(True)
        # else:
        # self.processLibrary.setHidden(False)
        # self.previewBlock.setHidden(False)
        # self.save_pipeline_action.setDisabled(False)
        # self.save_pipeline_as_action.setDisabled(False)

    def update_project(self, project):
        """
        Update the project attribute of several objects

        :param project: current project in the software
        """
        self.project = project
        self.nodeController.project = project
        self.pipelineEditorTabs.project = project
        self.nodeController.visibles_tags = \
            self.project.session.get_shown_tags()
        self.iterationTable.project = project

        # Necessary for using MIA bricks
        ProcessMIA.project = project

    def update_scans_list(self, iteration_list):
        """
        Update the user-selected list of scans

        :param iteration_list: current list of scans in the iteration table
        """
        if self.iterationTable.check_box_iterate.isChecked():
            self.iteration_table_scans_list = iteration_list
            self.pipelineEditorTabs.scan_list = iteration_list
        else:
            self.iteration_table_scans_list = []
            self.pipelineEditorTabs.scan_list = self.scan_list
        if not self.pipelineEditorTabs.scan_list:
            self.pipelineEditorTabs.scan_list = \
                self.project.session.get_documents_names(COLLECTION_CURRENT)
        self.pipelineEditorTabs.update_scans_list()

    def updateProcessLibrary(self, filename):
        """
        Update the library of processes when a pipeline is saved

        :param filename: file name of the pipeline that has been saved
        """
        filename_folder, file_name = os.path.split(filename)
        module_name = os.path.splitext(file_name)[0]
        class_name = module_name.capitalize()

        tmp_file = os.path.join(filename_folder, module_name + '_tmp')

        # Changing the "Pipeline" class name to the name of file
        with open(filename, 'r') as f:
            with open(tmp_file, 'w') as tmp:
                for line in f:
                    line = line.strip('\r\n')
                    if 'class ' in line:
                        line = 'class {0}(Pipeline):'.format(class_name)
                    tmp.write(line + '\n')

        with open(tmp_file, 'r') as tmp:
            with open(filename, 'w') as f:
                for line in tmp:
                    f.write(line)

        os.remove(tmp_file)
        config = Config()

        if os.path.relpath(filename_folder) != \
                os.path.relpath(os.path.join(
                    config.get_mia_path(), 'processes', 'User_processes')):
            return

        # Updating __init__.py
        init_file = os.path.join(
            config.get_mia_path(), 'processes',
            'User_processes', '__init__.py')

        # Checking that import line is not already in the file
        pattern = 'from .{0} import {1}\n'.format(module_name, class_name)
        file = open(init_file, 'r')
        flines = file.readlines()
        file.close()
        if pattern not in flines:
            with open(init_file, 'a') as f:
                print('from .{0} import {1}'.format(
                    module_name, class_name), file=f)

        package = 'User_processes'
        path = os.path.relpath(os.path.join(filename_folder, '..'))

        # If the pipeline has already been saved
        if 'User_processes.' + module_name in sys.modules.keys():
            # removing the previous version of the module
            del sys.modules['User_processes.' + module_name]
            # this adds the new module version to the sys.modules dictionary
            __import__('User_processes')

        # Adding the module path to the system path
        if path not in sys.path:
            sys.path.insert(0, path)

        self.processLibrary.pkg_library.add_package(package, class_name,
                                                    init_package_tree=True)

        if os.path.relpath(path) not in self.processLibrary.pkg_library.paths:
            self.processLibrary.pkg_library.paths.append(os.path.relpath(path))

        self.processLibrary.pkg_library.save()


class RunProgress(QProgressDialog):
    """Create the pipeline progress bar and launch the thread.

    The progress bar is closed when the thread finishes.

    :param diagram_view: A pipelineEditorTabs
    :param settings: dictionary of settings when the pipeline is iterated
    """

    def __init__(self, diagram_view, settings=None):

        super(RunProgress, self).__init__("Please wait while the pipeline is "
                                          "running...", None, 0, 0)

        if settings:
            self.setWindowTitle(
                "Pipeline is running ({0}/{1})".format(
                    settings["counter"], settings["size"]))
            self.setLabelText('Pipeline is running for {0} in {1}. '
                              'Please wait.'.format(settings['tag_value'],
                                                    settings['tag']))
        else:
            self.setWindowTitle("Pipeline running")
        self.setWindowFlags(
            Qt.Window | Qt.WindowTitleHint | Qt.CustomizeWindowHint)
        self.setModal(True)

        self.diagramView = diagram_view

        self.setMinimumDuration(0)
        self.setValue(0)
        self.setMinimumWidth(350) # For mac OS
        
        self.worker = RunWorker(self.diagramView)
        self.worker.finished.connect(self.close)
        self.worker.start()


class RunWorker(QThread):
    """Run the pipeline"""

    def __init__(self, diagram_view):
        super().__init__()
        self.diagramView = diagram_view

    def run(self):

        def _check_nipype_processes(pplne):
            for node_name, node in pplne.nodes.items():
                if isinstance(node.process, Pipeline):
                    if node_name != "":
                        _check_nipype_processes(node.process)
                elif isinstance(node.process, NipypeProcess):
                    node.process.activate_copy = False

        _check_nipype_processes(self.diagramView.get_current_pipeline())

        pipeline = get_process_instance(  
             self.diagramView.get_current_pipeline())

        # Reading config
        config = Config()
        spm_standalone_path = config.get_spm_standalone_path()
        spm_path = config.get_spm_path()
        matlab_path = config.get_matlab_path()
        matlab_standalone_path = config.get_matlab_standalone_path()
        use_spm = config.get_use_spm()
        use_spm_standalone = config.get_use_spm_standalone()
        use_matlab = config.get_use_matlab()

        if use_spm_standalone == True and os.path.exists(
                spm_standalone_path) and os.path.exists(
            matlab_standalone_path):

            if os.path.exists(matlab_path):
                study_config = StudyConfig(
                    use_spm=True, spm_directory=spm_standalone_path,
                    spm_exec=matlab_standalone_path,
                    matlab_exec=matlab_path,
                    output_directory=spm_standalone_path, spm_standalone=True)
            else:
                study_config = StudyConfig(
                    use_spm=True, spm_directory=spm_standalone_path,
                    spm_exec=matlab_standalone_path,
                    output_directory=spm_standalone_path, spm_standalone=True)

        # Using without SPM standalone
        elif use_spm == True and use_matlab == True:
            study_config = StudyConfig(
                use_spm=True, matlab_exec=matlab_path,
                spm_directory=spm_path, spm_standalone=False,
                use_matlab=True, output_directory=spm_path)
        else:
            study_config = StudyConfig(use_spm=False)

        study_config.reset_process_counter()

        

        try:
            study_config.run(pipeline, verbose=1)

            #** pathway from the study_config.run(pipeline, verbose=1) command:
            #   (ex. for the User_processes Smooth brick):
            #     info1: study_config = StudyConfig(...) defined before
            #     info2: from capsul.api import (..., StudyConfig, ...) defined
            #            before
            
            #** capsul/study_config/study_config.py
            #   class StudyConfig(Controller)
            #    run method:
            #     use: result = self._run(process_node.process,
            #                             output_directory,
            #                             verbose) ou
            #          result = self._run(process_node,
            #                             output_directory,
            #                             verbose)
            #     info1: _run() is a private method of the
            #            StudyConfig(Controller) class in the
            #            capsul/study_config/study_config.py module
            #
            #** capsul/study_config/study_config.py
            #   class StudyConfig(Controller)
            #   run method:
            #     use: returncode, log_file = run_process(output_directory,
            #                                             process_instance,
            #                                             cachedir=cachedir,
            #                            generate_logging=self.generate_logging,
            #                            verbose=verbose, **kwargs)
            #     info1: from capsul.study_config.run import run_process defined
            #            in the capsul/study_config/study_config.py module
            
            #** capsul/study_config/run.py; run_process function:
            #     use: returncode = process_instance._run_process()
            #     info1: process_instance is the brick (node, process, etc.)
            #            object (ex.  <User_processes.preprocess.spm
            #            .spatial_preprocessing.Smooth object at ...>)
            #     info2: homemade bricks do not have a mandatory _run_process
            #            method but they inherit the Process_Mia class (module
            #            mia_processes/process_mia.py) that has the
            #            _run_process method
            
            #** mia_processes/process_mia.py
            #   class Process_Mia(ProcessMIA)
            #   _run_process method
            #     use: self.run_process_mia()
            #     info1: self is the brick (node, process, etc.) object
            #            <User_processes.preprocess.spm.spatial_preprocessing
            #            .Smooth object at ...>
            
            #** User_processes/preprocess/spm/spatial_preprocessing.py
            #   class Smooth(Process_Mia)
            #   run_process_mia method:
            #     info1: this is the method where we do what we want when
            #            launching a brick (node, process, etc.).
            #     use1: super(Smooth, self).run_process_mia()
            #     info2: it calls the run_process_mia method of the Process_Mia
            #            class inherited by the Smooth class. run_process_mia
            #            method of the Process_Mia class manages the hidden
            #            matlab parameters (use_mcr, matlab_cmd, etc)
            #     use2: self.process.run()
            #     info3: self.process is a <nipype.interfaces.spm.preprocess
            #            .Smooth> object. This object inherits from the nipype
            #            SPMCommand class, which itself inherits from the nipype
            #            BaseInterface class. The BaseInterface class
            #            (nipype/interfaces/base.core.py module) have the run()
            #            method)
            #     info4: from this method run(), we are outside of mia ...
            #
            #** pipeline object introspection: see initialize method in the
            #                                  PipelineManagerTab class, this
            #                                  module
           
        except OSError as e:
            self.msg = QMessageBox()
            self.msg.setIcon(QMessageBox.Critical)
            self.msg.setText("SPM standalone is not set")
            self.msg.setInformativeText(
                "SPM processes cannot be run with SPM standalone not set.\n"
                "You can activate it and set the paths in MIA preferences.")
            self.msg.setWindowTitle("Error")
            self.msg.setStandardButtons(QMessageBox.Ok)
            self.msg.buttonClicked.connect(self.msg.close)
            self.msg.show()<|MERGE_RESOLUTION|>--- conflicted
+++ resolved
@@ -823,7 +823,6 @@
                 if not (config.get_use_matlab()
                         and (config.get_use_spm() or
                              config.get_use_spm_standalone())):
-<<<<<<< HEAD
                     if self.check_dependencies(process):
                         check_spm = self.check_spm_dependencies(process)
                         if check_spm:
@@ -840,14 +839,6 @@
                             node_failure = node_name
                     else:
                         dependencies_missing = True
-=======
-                    if self.check_spm_dependencies(process):
-                        conf_failure = True
-                        node_failure = node_name
-                    elif self.check_matlab_dependencies(process) and not \
-                            config.get_use_matlab():
-                        conf_failure = True
->>>>>>> cf07407e
                         node_failure = node_name
 
             for key in inputs:
@@ -1058,7 +1049,6 @@
                     name))
             self.msg = QMessageBox()
             self.msg.setIcon(QMessageBox.Critical)
-<<<<<<< HEAD
             if matlab_enabled is False and spm_enabled is False:
                 self.msg.setText("Matlab and SPM are required to use {"
                                  "0}.".format(
@@ -1075,17 +1065,6 @@
             self.msg.setInformativeText(
                 start + "must be configured to use {0}.\n"
                 "(See File > MIA preferences to configure) ...".format(
-=======
-            if config.get_use_matlab() is False:
-                self.msg.setText("Matlab is required to use {0}.".format(
-                    node_failure))
-            else:
-                self.msg.setText("SPM is required to use {0}.".format(
-                    node_failure))
-            self.msg.setInformativeText(
-                "Matlab and SPM must be configured to use {0}.\n"
-                "(See File > MIA preferences to configure them) ...".format(
->>>>>>> cf07407e
                     node_failure))
             self.msg.setWindowTitle("Warning")
             self.msg.setStandardButtons(QMessageBox.Ok)
