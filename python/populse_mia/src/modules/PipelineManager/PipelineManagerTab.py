##########################################################################
# Populse_mia - Copyright (C) IRMaGe/CEA, 2018
# Distributed under the terms of the CeCILL license, as published by
# the CEA-CNRS-INRIA. Refer to the LICENSE file or to
# http://www.cecill.info/licences/Licence_CeCILL_V2.1-en.html
# for details.
##########################################################################

#!/usr/bin/python3

import datetime
import os
import sys
import uuid

from time import sleep

from collections import OrderedDict

from PyQt5.QtCore import Qt, QThread, pyqtSignal
from PyQt5.QtWidgets import QMenu, QVBoxLayout, QWidget, \
    QSplitter, QApplication, QToolBar, QAction, QHBoxLayout, QScrollArea, QMessageBox, QProgressDialog

from matplotlib.backends.qt_compat import QtWidgets
from traits.trait_errors import TraitError

from PipelineManager.Process_mia import Process_mia
from PopUps.Ui_Select_Iteration import Ui_Select_Iteration

from traits.api import TraitListObject, Undefined
from capsul.api import get_process_instance, StudyConfig, PipelineNode, Switch, NipypeProcess, Pipeline

from PipelineManager.IterationTable import IterationTable
from Project.Project import COLLECTION_CURRENT, COLLECTION_INITIAL, COLLECTION_BRICK, BRICK_NAME, BRICK_OUTPUTS, \
    BRICK_INPUTS, TAG_BRICKS, BRICK_INIT, BRICK_INIT_TIME, TAG_TYPE, TAG_EXP_TYPE, TAG_FILENAME, TAG_CHECKSUM, TYPE_NII, \
    TYPE_MAT

from .NodeController import NodeController
from .PipelineEditor import PipelineEditorTabs
from .process_library import ProcessLibraryWidget
from SoftwareProperties.Config import Config

if sys.version_info[0] >= 3:
    unicode = str

    def values(d):
        return list(d.values())
else:
    def values(d):
        return d.values()


class PipelineManagerTab(QWidget):
    """
    Widget that handles the Pipeline Manager tab.

    Attributes:
        - processLibrary: library of processes to drag & drop to a pipeline editor
        - pipelineEditorTabs: graphical pipeline editor composed of several tabs
        - nodeController: controller that displays parameters when a node is clicked
        - iterationTable: widgets that handles pipeline iteration
        - project: current project in the software
        - scan_list: list of the selected database files
        - iteration_table_scans_list: list of the scans contained in the iteration table

    Methods:
        - undo: undo the last action made on the current pipeline editor
        - redo: redo the last undone action on the current pipeline editor
        - update_clinical_mode: updates the visibility of widgets/actions depending of the chosen mode
        - update_scans_list: updates the user-selected list of scans
        - update_project: updates the project attribute of several objects
        - controller_value_changed: updates history when a pipeline node is changed
        - updateProcessLibrary: updates the library of processes when a pipeline is saved
        - loadPipeline: loads a pipeline to the pipeline editor
        - savePipeline: saves the current pipeline of the pipeline editor
        - loadParameters: loads pipeline parameters to the current pipeline of the pipeline editor
        - saveParameters: save the pipeline parameters of the the current pipeline of the pipeline editor
        - initPipeline: initializes the current pipeline of the pipeline editor
        - runPipeline: run the current pipeline of the pipeline editor
        - displayNodeParameters: displays the node controller when a node is clicked
    """

    def __init__(self, project, scan_list, main_window):
        """
        Initialization of the Pipeline Manager tab
        :param project: current project in the software
        :param scan_list: list of the selected database files
        :param main_window: main window of the software
        """

        config = Config()
        Process_mia.project = project
        self.project = project
        if not scan_list:
            self.scan_list = self.project.session.get_documents_names(COLLECTION_CURRENT)
        else:
            self.scan_list = scan_list
        self.main_window = main_window
        self.disable_progress_bar = False

        # This list is the list of scans contained in the iteration table
        # If it is empty, the scan list in the Pipeline Manager is the scan list from the DataBrowser
        self.iteration_table_scans_list = []

        QWidget.__init__(self)
        self.setWindowTitle("Diagram editor")

        self.verticalLayout = QVBoxLayout(self)

        self.processLibrary = ProcessLibraryWidget(self.main_window)

        # self.diagramScene = DiagramScene(self)
        self.pipelineEditorTabs = PipelineEditorTabs(self.project, self.scan_list)
        self.pipelineEditorTabs.node_clicked.connect(self.displayNodeParameters)
        self.pipelineEditorTabs.switch_clicked.connect(self.displayNodeParameters)
        self.pipelineEditorTabs.pipeline_saved.connect(self.updateProcessLibrary)

        self.nodeController = NodeController(self.project, self.scan_list, self, self.main_window)
        self.nodeController.visibles_tags = self.project.session.get_visibles()

        self.iterationTable = IterationTable(self.project, self.scan_list, self.main_window)
        self.iterationTable.iteration_table_updated.connect(self.update_scans_list)

        self.scrollArea = QScrollArea()
        self.scrollArea.setWidgetResizable(True)
        self.scrollArea.setWidget(self.nodeController)

        # Actions
        self.load_pipeline_action = QAction("Load pipeline", self)
        self.load_pipeline_action.triggered.connect(self.loadPipeline)

        self.save_pipeline_action = QAction("Save pipeline", self)
        self.save_pipeline_action.triggered.connect(self.savePipeline)

        self.load_pipeline_parameters_action = QAction("Load pipeline parameters", self)
        self.load_pipeline_parameters_action.triggered.connect(self.loadParameters)

        self.save_pipeline_parameters_action = QAction("Save pipeline parameters", self)
        self.save_pipeline_parameters_action.triggered.connect(self.saveParameters)

        self.init_pipeline_action = QAction("Initialize pipeline", self)
        self.init_pipeline_action.triggered.connect(self.initPipeline)

        self.run_pipeline_action = QAction("Run pipeline", self)
        self.run_pipeline_action.triggered.connect(self.runPipeline)

        # Toolbar
        self.menu_toolbar = QToolBar()

        self.tags_menu = QMenu()
        self.tags_menu.addAction(self.load_pipeline_action)
        self.tags_menu.addAction(self.save_pipeline_action)
        self.tags_menu.addSeparator()
        self.tags_menu.addAction(self.load_pipeline_parameters_action)
        self.tags_menu.addAction(self.save_pipeline_parameters_action)
        self.tags_menu.addSeparator()
        self.tags_menu.addAction(self.init_pipeline_action)
        self.tags_menu.addAction(self.run_pipeline_action)

        if config.get_clinical_mode() == 'yes':
            self.save_pipeline_action.setDisabled(True)

        self.tags_tool_button = QtWidgets.QToolButton()
        self.tags_tool_button.setText('Pipeline')
        self.tags_tool_button.setPopupMode(QtWidgets.QToolButton.MenuButtonPopup)
        self.tags_tool_button.setMenu(self.tags_menu)

        # Layouts
        self.hLayout = QHBoxLayout()
        self.hLayout.addWidget(self.tags_tool_button)
        self.hLayout.addStretch(1)

        self.splitterRight = QSplitter(Qt.Vertical)
        self.splitterRight.addWidget(self.iterationTable)
        self.splitterRight.addWidget(self.scrollArea)
        self.splitterRight.setSizes([400, 400])

        self.splitter1 = QSplitter(Qt.Horizontal)
        self.splitter1.addWidget(self.processLibrary)
        self.splitter1.addWidget(self.pipelineEditorTabs)
        self.splitter1.addWidget(self.splitterRight)
        self.splitter1.setSizes([200, 800, 200])

        if config.get_clinical_mode() == 'yes':
            self.processLibrary.setHidden(True)

        self.splitter2 = QSplitter(Qt.Vertical)
        self.splitter2.addWidget(self.splitter1)
        self.splitter2.setSizes([800, 100])

        self.verticalLayout.addLayout(self.hLayout)
        self.verticalLayout.addWidget(self.splitter2)

        #self.update_layouts()

        self.startedConnection = None

        # To undo/redo
        self.nodeController.value_changed.connect(self.controller_value_changed)

    def undo(self):
        """
        Undo the last action made on the current pipeline editor

        Actions that can be undone:
            - add_process
            - delete_process
            - export_plug
            - export_plugs
            - remove_plug
            - update_node_name
            - update_plug_value
            - add_link
            - delete_link

        :return:
        """
        c_e = self.pipelineEditorTabs.get_current_editor()

        # We can undo if we have an action to revert
        if len(self.pipelineEditorTabs.undos[c_e]) > 0:
            to_undo = self.pipelineEditorTabs.undos[c_e].pop()
            # The first element of the list is the type of action made by the user
            action = to_undo[0]

            if action == "add_process":
                node_name = to_undo[1]
                c_e.del_node(node_name, from_undo=True)

            elif action == "delete_process":
                node_name = to_undo[1]
                class_name = to_undo[2]
                links = to_undo[3]
                c_e.add_process(class_name, node_name, from_undo=True, links=links)

            elif action == "export_plug":
                temp_plug_name = to_undo[1]
                c_e._remove_plug(_temp_plug_name=temp_plug_name, from_undo=True)

            elif action == "export_plugs":
                parameter_list = to_undo[1]
                node_name = to_undo[2]
                for parameter in parameter_list:
                    temp_plug_name = ('inputs', parameter)
                    c_e._remove_plug(_temp_plug_name=temp_plug_name, from_undo=True, from_export_plugs=True)

            elif action == "remove_plug":
                temp_plug_name = to_undo[1]
                new_temp_plugs = to_undo[2]
                optional = to_undo[3]
                c_e._export_plug(temp_plug_name=new_temp_plugs[0], weak_link=False,
                                                                          optional=optional, from_undo=True,
                                                                          pipeline_parameter=temp_plug_name[1])

                # Connecting all the plugs that were connected to the original plugs
                for plug_tuple in new_temp_plugs:
                    # Checking if the original plug is a pipeline input or output to adapt
                    # the links to add.
                    if temp_plug_name[0] == 'inputs':
                        source = ('', temp_plug_name[1])
                        dest = plug_tuple
                    else:
                        source = plug_tuple
                        dest = ('', temp_plug_name[1])

                    c_e.scene.add_link(source, dest, active=True, weak=False)

                    # Writing a string to represent the link
                    source_parameters = ".".join(source)
                    dest_parameters = ".".join(dest)
                    link = "->".join((source_parameters, dest_parameters))

                    c_e.scene.pipeline.add_link(link)
                    c_e.scene.update_pipeline()

            elif action == "update_node_name":
                node = to_undo[1]
                new_node_name = to_undo[2]
                old_node_name = to_undo[3]
                c_e.update_node_name(node, new_node_name, old_node_name, from_undo=True)

            elif action == "update_plug_value":
                node_name = to_undo[1]
                old_value = to_undo[2]
                plug_name = to_undo[3]
                value_type = to_undo[4]
                c_e.update_plug_value(node_name, old_value, plug_name, value_type, from_undo=True)

            elif action == "add_link":
                link = to_undo[1]
                c_e._del_link(link, from_undo=True)

            elif action == "delete_link":
                source = to_undo[1]
                dest = to_undo[2]
                active = to_undo[3]
                weak = to_undo[4]
                c_e.add_link(source, dest, active, weak, from_undo=True)

            c_e.scene.pipeline.update_nodes_and_plugs_activation()

    def redo(self):
        """
        Redo the last undone action on the current pipeline editor

        Actions that can be redone:
            - add_process
            - delete_process
            - export_plug
            - export_plugs
            - remove_plug
            - update_node_name
            - update_plug_value
            - add_link
            - delete_link

        :return:
        """
        c_e = self.pipelineEditorTabs.get_current_editor()

        # We can redo if we have an action to make again
        if len(self.pipelineEditorTabs.redos[c_e]) > 0:
            to_redo = self.pipelineEditorTabs.redos[c_e].pop()
            # The first element of the list is the type of action made by the user
            action = to_redo[0]

            if action == "delete_process":
                node_name = to_redo[1]
                class_process = to_redo[2]
                links = to_redo[3]
                c_e.add_process(class_process, node_name, from_redo=True, links=links)

            elif action == "add_process":
                node_name = to_redo[1]
                c_e.del_node(node_name, from_redo=True)

            elif action == "export_plug":
                temp_plug_name = to_redo[1]
                c_e._remove_plug(_temp_plug_name=temp_plug_name, from_redo=True)

            elif action == "export_plugs":
                # No redo possible
                pass

            elif action == "remove_plug":
                temp_plug_name = to_redo[1]
                new_temp_plugs = to_redo[2]
                optional = to_redo[3]
                c_e._export_plug(temp_plug_name=new_temp_plugs[0], weak_link=False,
                                                                          optional=optional, from_redo=True,
                                                                          pipeline_parameter=temp_plug_name[1])

                # Connecting all the plugs that were connected to the original plugs
                for plug_tuple in new_temp_plugs:
                    # Checking if the original plug is a pipeline input or output to adapt
                    # the links to add.
                    if temp_plug_name[0] == 'inputs':
                        source = ('', temp_plug_name[1])
                        dest = plug_tuple
                    else:
                        source = plug_tuple
                        dest = ('', temp_plug_name[1])

                    c_e.scene.add_link(source, dest, active=True, weak=False)

                    # Writing a string to represent the link
                    source_parameters = ".".join(source)
                    dest_parameters = ".".join(dest)
                    link = "->".join((source_parameters, dest_parameters))

                    c_e.scene.pipeline.add_link(link)
                    c_e.scene.update_pipeline()

            elif action == "update_node_name":
                node = to_redo[1]
                new_node_name = to_redo[2]
                old_node_name = to_redo[3]
                c_e.update_node_name(node, new_node_name, old_node_name, from_redo=True)

            elif action == "update_plug_value":
                node_name = to_redo[1]
                new_value = to_redo[2]
                plug_name = to_redo[3]
                value_type = to_redo[4]
                c_e.update_plug_value(node_name, new_value, plug_name, value_type, from_redo=True)

            elif action == "add_link":
                link = to_redo[1]
                c_e._del_link(link, from_redo=True)

            elif action == "delete_link":
                source = to_redo[1]
                dest = to_redo[2]
                active = to_redo[3]
                weak = to_redo[4]
                c_e.add_link(source, dest, active, weak, from_redo=True)

            c_e.scene.pipeline.update_nodes_and_plugs_activation()

    def update_clinical_mode(self):
        """
        Updates the visibility of widgets/actions depending of the chosen mode

        :return:
        """
        config = Config()

        # If the clinical mode is chosen, the process library is not available
        # and the user cannot save a pipeline
        if config.get_clinical_mode() == 'yes':
            self.processLibrary.setHidden(True)
            self.save_pipeline_action.setDisabled(True)
        else:
            self.processLibrary.setHidden(False)
            self.save_pipeline_action.setDisabled(False)

    def update_scans_list(self, iteration_list):
        """
        Updates the user-selected list of scans

        :param iteration_list: current list of scans in the iteration table
        :return:
        """
        if self.iterationTable.check_box_iterate.isChecked():
            self.iteration_table_scans_list = iteration_list
            self.pipelineEditorTabs.scan_list = iteration_list
        else:
            self.iteration_table_scans_list = []
            self.pipelineEditorTabs.scan_list = self.scan_list
        if not self.pipelineEditorTabs.scan_list:
            self.pipelineEditorTabs.scan_list = self.project.session.get_documents_names(COLLECTION_CURRENT)
        self.pipelineEditorTabs.update_scans_list()

    def update_project(self, project):
        """
        Updates the project attribute of several objects

        :param project: current project in the software
        :return:
        """
        self.project = project
        self.nodeController.project = project
        self.pipelineEditorTabs.project = project
        self.nodeController.visibles_tags = self.project.session.get_visibles()
        self.iterationTable.project = project
        Process_mia.project = project

    def controller_value_changed(self, signal_list):
        """
        Updates history when a pipeline node is changed

        :param signal_list: list of the needed parameters to update history
        :return:
        """
        case = signal_list.pop(0)

        # For history
        history_maker = []

        if case == "node_name":
            history_maker.append("update_node_name")
            for element in signal_list:
                history_maker.append(element)

        elif case == "plug_value":
            history_maker.append("update_plug_value")
            for element in signal_list:
                history_maker.append(element)

        self.pipelineEditorTabs.undos[self.pipelineEditorTabs.get_current_editor()].append(history_maker)
        self.pipelineEditorTabs.redos[self.pipelineEditorTabs.get_current_editor()].clear()

    def updateProcessLibrary(self, filename):
        """
        Updates the library of processes when a pipeline is saved

        :param filename: file name of the pipeline that has been saved
        :return:
        """
        filename_folder, file_name = os.path.split(filename)
        module_name = os.path.splitext(file_name)[0]
        class_name = module_name.capitalize()

        tmp_file = os.path.join(filename_folder, module_name + '_tmp')

        # Changing the "Pipeline" class name to the name of file
        with open(filename, 'r') as f:
            with open(tmp_file, 'w') as tmp:
                for line in f:
                    line = line.strip('\r\n')
                    if 'class ' in line:
                        line = 'class {0}(Pipeline):'.format(class_name)
                    tmp.write(line + '\n')

        with open(tmp_file, 'r') as tmp:
            with open(filename, 'w') as f:
                for line in tmp:
                    f.write(line)

        os.remove(tmp_file)

        if os.path.relpath(filename_folder) != os.path.join('..', '..', 'processes', 'User_processes'):
            return

        # Updating __init__.py
        init_file = os.path.join('..', '..', 'processes', 'User_processes', '__init__.py')
<<<<<<< HEAD
        with open(init_file, 'a') as f:  ## JW TODO: Make sure we don't append the same class several times
            print('from .{0} import {1}'.format(module_name, class_name), file=f)
=======

        # Checking that import line is not already in the file
        pattern = 'from .{0} import {1}\n'.format(module_name, class_name)
        file = open(init_file, 'r')
        flines = file.readlines()
        file.close()
        if pattern not in flines:
            with open(init_file, 'a') as f:
                print('from .{0} import {1}'.format(module_name, class_name), file=f)
>>>>>>> 52c3701b

        package = 'User_processes'
        path = os.path.relpath(os.path.join(filename_folder, '..'))

        # Adding the module path to the system path
        if path not in sys.path:
            sys.path.append(path)

        self.processLibrary.pkg_library.add_package(package, class_name)
        if os.path.relpath(path) not in self.processLibrary.pkg_library.paths:
            self.processLibrary.pkg_library.paths.append(os.path.relpath(path))
        self.processLibrary.pkg_library.save()

    def loadPipeline(self):
        """
        Loads a pipeline to the pipeline editor

        :return:
        """
        self.pipelineEditorTabs.load_pipeline()

    def savePipeline(self):
        """
        Saves the current pipeline of the pipeline editor

        :return:
        """
        self.pipelineEditorTabs.save_pipeline()

    def loadParameters(self):
        """
        Loads pipeline parameters to the current pipeline of the pipeline editor

        :return:
        """
        self.pipelineEditorTabs.load_pipeline_parameters()

    def saveParameters(self):
        """
        Save the pipeline parameters of the the current pipeline of the pipeline editor

        :return:
        """
        self.pipelineEditorTabs.save_pipeline_parameters()

    def initPipeline(self, pipeline=None):
        """
        Initializes the current pipeline of the pipeline editor

        During the initialization, the every output file is created empty depending on
        the inputs and are stored in the database.

        :param pipeline: used to initialize a sub-pipeline
        :return:
        """

        # TODO: TO REMOVE
        """import shutil
        data_folder = os.path.join(self.project.folder, 'data', 'raw_data')
        spm_mat_file = os.path.join('..', '..', 'ressources', 'SPM.mat')
        shutil.copy2(spm_mat_file, data_folder)"""

        """import pprofile
        prof = pprofile.Profile()
        with prof():
            import cProfile
            pr = cProfile.Profile()
            pr.enable()"""

        self.disable_progress_bar = True
        if self.disable_progress_bar:
            name = os.path.basename(self.pipelineEditorTabs.get_current_filename())
            self.main_window.statusBar().showMessage('Pipeline "{0}" is getting initialized. Please wait.'.format(name))
            QApplication.processEvents()
            self.init_pipeline()
            self.main_window.statusBar().showMessage(
                'Pipeline "{0}" has been initialized.'.format(name))
        else:
            self.progress = InitProgress(self.project, self.pipelineEditorTabs, pipeline)
            self.progress.show()
            self.progress.exec()

        """sys.stdout = open('/home/david/profile.txt', 'w')
        pr.disable()
        pr.print_stats(sort='time')
        prof.print_stats()"""

    def add_plug_value_to_database(self, p_value, brick):
        """
        Adds the plug value to the database.
        :param p_value: plug value, a file name or a list of file names
        :param brick: brick of the value
        """

        if type(p_value) in [list, TraitListObject]:
            for elt in p_value:
                self.add_plug_value_to_database(elt, brick)
            return

        # This means that the value is not a filename
        if p_value in ["<undefined>", Undefined] or not os.path.isdir(os.path.split(p_value)[0]):
            return
        try:
            open(p_value, 'a').close()
        except IOError:
            raise IOError('Could not open {0} file.'.format(p_value))
        else:
            # Deleting the project's folder in the file name so it can
            # fit to the database's syntax
            old_value = p_value
            p_value = p_value.replace(self.project.folder, "")
            if p_value[0] in ["\\", "/"]:
                p_value = p_value[1:]

            # If the file name is already in the database, no exception is raised
            # but the user is warned
            if self.project.session.get_document(COLLECTION_CURRENT, p_value):
                print("Path {0} already in database.".format(p_value))
            else:
                self.project.session.add_document(COLLECTION_CURRENT, p_value)
                self.project.session.add_document(COLLECTION_INITIAL, p_value)

            # Adding the new brick to the output files
            bricks = self.project.session.get_value(COLLECTION_CURRENT, p_value, TAG_BRICKS)
            if bricks is None:
                bricks = []
            bricks.append(self.brick_id)
            self.project.session.set_value(COLLECTION_CURRENT, p_value, TAG_BRICKS, bricks)
            self.project.session.set_value(COLLECTION_INITIAL, p_value, TAG_BRICKS, bricks)

            # Type tag
            filename, file_extension = os.path.splitext(p_value)
            if file_extension == ".nii":
                self.project.session.set_value(COLLECTION_CURRENT, p_value, TAG_TYPE, TYPE_NII)
                self.project.session.set_value(COLLECTION_INITIAL, p_value, TAG_TYPE, TYPE_NII)
            elif file_extension == ".mat":
                self.project.session.set_value(COLLECTION_CURRENT, p_value, TAG_TYPE, TYPE_MAT)
                self.project.session.set_value(COLLECTION_INITIAL, p_value, TAG_TYPE, TYPE_MAT)

            # Adding inherited tags
            if self.inheritance_dict:
                parent_file = self.inheritance_dict[old_value]
                for scan in self.project.session.get_documents_names(COLLECTION_CURRENT):
                    if scan in str(parent_file):
                        database_parent_file = scan
                banished_tags = [TAG_TYPE, TAG_EXP_TYPE, TAG_BRICKS, TAG_CHECKSUM, TAG_FILENAME]
                for tag in self.project.session.get_fields_names(COLLECTION_CURRENT):
                    if not tag in banished_tags:
                        parent_current_value = self.project.session.get_value(COLLECTION_CURRENT, database_parent_file,
                                                                              tag)
                        self.project.session.set_value(COLLECTION_CURRENT, p_value, tag, parent_current_value)
                        parent_initial_value = self.project.session.get_value(COLLECTION_INITIAL, database_parent_file,
                                                                              tag)
                        self.project.session.set_value(COLLECTION_INITIAL, p_value, tag, parent_initial_value)

            self.project.saveModifications()

    def init_pipeline(self, pipeline=None):
        # If the initialisation is launch for the main pipeline
        if not pipeline:
            pipeline = get_process_instance(self.pipelineEditorTabs.get_current_pipeline())

        # Test, if it works, comment.
        if hasattr(pipeline, 'pipeline_steps'):
            pipeline.pipeline_steps.on_trait_change(
                self.pipelineEditorTabs.get_current_editor()._reset_pipeline, remove=True)
        pipeline.on_trait_change(self.pipelineEditorTabs.get_current_editor()._reset_pipeline,
                                 'selection_changed', remove=True)
        pipeline.on_trait_change(self.pipelineEditorTabs.get_current_editor()._reset_pipeline,
                                 'user_traits_changed', remove=True)

        # nodes_to_check contains the node names that need to be update
        nodes_to_check = []

        # nodes_inputs_ratio is a dictionary whose keys are the node names
        # and whose values are a list of two elements: the first one being
        # the number of activated mandatory input plugs, the second one being
        # the total number of mandatory input plugs of the corresponding node
        nodes_inputs_ratio = {}

        # nodes_inputs_ratio_list contains the ratio between the number of
        # activated mandatory input plugs and the total number of mandatory
        # input plugs of the corresponding node (the order is the same as nodes_to_check)
        nodes_inputs_ratio_list = []

        for node_name, node in pipeline.nodes.items():
            nb_plugs_from_in = 0
            nb_plugs = 0

            for plug_name, plug in node.plugs.items():
                if plug.links_from and not plug.output and not plug.optional:
                    nb_plugs += 1
                    # If the link come from the pipeline "global" inputs, it is
                    # added to compute the ratio
                    if list(plug.links_from)[0][0] == "":
                        nb_plugs_from_in += 1

            if nb_plugs == 0:
                ratio = 0
            else:
                ratio = nb_plugs_from_in / nb_plugs

            nodes_to_check.append(node_name)
            nodes_inputs_ratio[node_name] = [nb_plugs_from_in, nb_plugs]
            nodes_inputs_ratio_list.append(ratio)

        # Sorting the nodes_to_check list as the order (the nodes having the highest ratio
        # being at the end of the list)
        nodes_to_check = [x for _, x in sorted(zip(nodes_inputs_ratio_list, nodes_to_check))]

        while nodes_to_check:
            # Finding one node that has a ratio of 1, which means that all of its mandatory
            # inputs are "connected"
            key_name = [key for key, value in nodes_inputs_ratio.items() if value[0] == value[1]]
            if key_name:

                # This node can be initialized so it is placed at the end of the nodes_to_check list
                nodes_to_check.append(key_name[0])

                # It can also be removed from the dictionary
                del nodes_inputs_ratio[key_name[0]]

            # Reversing the list so that the node to be initialized is at the first place
            # Using OrderedDict allows to remove the duplicate in the list without losing the
            # order. So if key_name[0] appears twice, it will stay at the first place
            nodes_to_check = list(OrderedDict((x, True) for x in nodes_to_check[::-1]).keys())

            node_name = nodes_to_check.pop(0)

            nodes_to_check = nodes_to_check[::-1]

            # Inputs/Outputs nodes will be automatically updated with
            # the method update_nodes_and_plugs_activation of the pipeline object
            if node_name in ['', 'inputs', 'outputs']:
                continue

            # If the node is a pipeline node, each of its nodes has to be initialised
            node = pipeline.nodes[node_name]
            if isinstance(node, PipelineNode):
                sub_pipeline = node.process
                self.init_pipeline(sub_pipeline)
                for plug_name in node.plugs.keys():
                    if hasattr(node.plugs[plug_name], 'links_to'):  # If the plug is an output and is
                        # connected to another one
                        list_info_link = list(node.plugs[plug_name].links_to)
                        for info_link in list_info_link:
                            if info_link[2] in pipeline.nodes.values():  # The third element of info_link contains the
                                # destination node object
                                dest_node_name = info_link[0]
                                if dest_node_name:
                                    # Adding the destination node name and incrementing
                                    # the input counter of the latter if it is not the
                                    # pipeline "global" outputs ('')
                                    nodes_to_check.append(dest_node_name)
                                    nodes_inputs_ratio[dest_node_name][0] += 1

                pipeline.update_nodes_and_plugs_activation()
                continue

            # Adding the brick to the bricks history
            self.brick_id = str(uuid.uuid4())
            self.project.session.add_document(COLLECTION_BRICK, self.brick_id)
            self.project.session.set_value(COLLECTION_BRICK, self.brick_id, BRICK_NAME, node_name)
            self.project.session.set_value(COLLECTION_BRICK, self.brick_id, BRICK_INIT_TIME, datetime.datetime.now())
            self.project.session.set_value(COLLECTION_BRICK, self.brick_id, BRICK_INIT, "Not Done")
            self.project.saveModifications()

            process = node.process

            # Getting the list of the outputs of the node according to its inputs
            try:
                self.inheritance_dict = None
                (process_outputs, self.inheritance_dict) = process.list_outputs()
            except TraitError:
                print("TRAIT ERROR for node {0}".format(node_name))
            except ValueError:
                process_outputs = process.list_outputs()
                print("No inheritance dict for the process {0}.".format(node_name))
            except AttributeError:  # If the process has no "list_outputs" method, which is the case for Nipype's
                # interfaces
                try:
                    process_outputs = process._nipype_interface._list_outputs()
                    # The Nipype Process outputs are always "private" for Capsul
                    tmp_dict = {}
                    for key, value in process_outputs.items():
                        tmp_dict['_' + key] = process_outputs[key]
                    process_outputs = tmp_dict
                except:  # TODO: test which kind of error can generate a Nipype interface
                    print("No output list method for the process {0}.".format(node_name))
                    process_outputs = {}

            # Adding I/O to database history
            inputs = process.get_inputs()
            for key in inputs:
                value = inputs[key]
                if value is Undefined:
                    inputs[key] = "<undefined>"
            outputs = process.get_outputs()
            for key in outputs:
                value = outputs[key]
                if value is Undefined:
                    outputs[key] = "<undefined>"
            self.project.saveModifications()
            self.project.session.set_value(COLLECTION_BRICK, self.brick_id, BRICK_INPUTS, inputs)
            self.project.session.set_value(COLLECTION_BRICK, self.brick_id, BRICK_OUTPUTS, outputs)

            if process_outputs:
                for plug_name, plug_value in process_outputs.items():
                    node = pipeline.nodes[node_name]
                    if plug_name not in node.plugs.keys():
                        continue
                    if plug_value not in ["<undefined>", Undefined]:
                        self.add_plug_value_to_database(plug_value, self.brick_id)

                    list_info_link = list(node.plugs[plug_name].links_to)

                    # If the output is connected to another node,
                    # the latter is added to nodes_to_check
                    for info_link in list_info_link:
                        dest_node_name = info_link[0]
                        if dest_node_name:
                            # Adding the destination node name and incrementing
                            # the input counter of the latter
                            nodes_to_check.append(dest_node_name)
                            nodes_inputs_ratio[dest_node_name][0] += 1

                    try:
                        pipeline.nodes[node_name].set_plug_value(plug_name, plug_value)
                    except TraitError:
                        if type(plug_value) is list and len(plug_value) == 1:
                            try:
                                pipeline.nodes[node_name].set_plug_value(plug_name, plug_value[0])
                            except TraitError:
                                print("Trait error for {0} plug of {1} node".format(plug_name, node_name))
                                pass

                    pipeline.update_nodes_and_plugs_activation()

            # Adding I/O to database history again to update outputs
            inputs = process.get_inputs()
            for key in inputs:
                value = inputs[key]
                if value is Undefined:
                    inputs[key] = "<undefined>"
            outputs = process.get_outputs()
            for key in outputs:
                value = outputs[key]
                if value is Undefined:
                    outputs[key] = "<undefined>"
            self.project.session.set_value(COLLECTION_BRICK, self.brick_id, BRICK_INPUTS, inputs)
            self.project.session.set_value(COLLECTION_BRICK, self.brick_id, BRICK_OUTPUTS, outputs)

            # Setting brick init state if init finished correctly
            self.project.session.set_value(COLLECTION_BRICK, self.brick_id, BRICK_INIT, "Done")
            self.project.saveModifications()

        # Test, if it works, comment.
        pipeline.on_trait_change(self.pipelineEditorTabs.get_current_editor()._reset_pipeline, 'selection_changed',
                                 dispatch='ui')
        pipeline.on_trait_change(self.pipelineEditorTabs.get_current_editor()._reset_pipeline, 'user_traits_changed',
                                 dispatch='ui')
        if hasattr(pipeline, 'pipeline_steps'):
            pipeline.pipeline_steps.on_trait_change(
                self.pipelineEditorTabs.get_current_editor()._reset_pipeline, dispatch='ui')

    def runPipeline(self):
        """
        Run the current pipeline of the pipeline editor

        :return:
        """
        name = os.path.basename(self.pipelineEditorTabs.get_current_filename())
        self.main_window.statusBar().showMessage('Pipeline "{0}" is getting run. Please wait.'.format(name))
        QApplication.processEvents()

        if self.iterationTable.check_box_iterate.isChecked():
            iterated_tag = self.iterationTable.iterated_tag
            tag_values = self.iterationTable.tag_values_list
            ui_iteration = Ui_Select_Iteration(iterated_tag, tag_values)
            if ui_iteration.exec():
                tag_values = ui_iteration.final_values
                for tag_value in tag_values:

                    # Status bar update
                    self.main_window.statusBar().showMessage(
                        'Pipeline "{0}" is getting run for {1} {2}. Please wait.'.format(name, iterated_tag,
                                                                                          tag_value))
                    QApplication.processEvents()

                    idx_combo_box = self.iterationTable.combo_box.findText(tag_value)
                    self.iterationTable.combo_box.setCurrentIndex(idx_combo_box)
                    self.iterationTable.update_table()

                    self.progress = InitProgress(self.project, self.pipelineEditorTabs, None)
                    self.progress.show()
                    self.progress.exec()

                    self.progress = RunProgress(self.pipelineEditorTabs)
                    self.progress.show()
                    self.progress.exec()

            self.main_window.statusBar().showMessage(
                'Pipeline "{0}" has been run for {1} {2}. Please wait.'.format(name, iterated_tag, tag_values))
        else:
            try:
                self.progress = RunProgress(self.pipelineEditorTabs)
                self.progress.show()
                self.progress.exec()
            except:
                self.main_window.statusBar().showMessage(
                    'Pipeline "{0}" has not been correctly run.'.format(name))
            else:
                self.main_window.statusBar().showMessage(
                    'Pipeline "{0}" has been correctly run.'.format(name))


    def displayNodeParameters(self, node_name, process):
        """
        Displays the node controller when a node is clicked

        :param node_name: name of the node to display parameters
        :param process: process instance of the corresponding node
        :return:
        """
        if isinstance(process, Switch):
            pass
        else:
            self.nodeController.display_parameters(node_name, process, self.pipelineEditorTabs.get_current_pipeline())
            self.scrollArea.setWidget(self.nodeController)


class InitProgress(QProgressDialog):
    """
    Init progress bar
    """

    def __init__(self, project, diagram_view, pipeline):

        super(InitProgress, self).__init__("Please wait while the pipeline is being initialized...", None, 0, 0)

        if not pipeline:
            nodes_to_check = []
            for node_name in diagram_view.get_current_pipeline().nodes.keys():
                nodes_to_check.append(node_name)
            bricks_number = self.get_bricks_number(diagram_view.get_current_pipeline())
        else:
            bricks_number = self.get_bricks_number(pipeline)
        self.setMaximum(bricks_number)
        self.setWindowTitle("Pipeline initialization")
        self.setWindowFlags(Qt.Window | Qt.WindowTitleHint | Qt.CustomizeWindowHint)
        self.setModal(False)
        self.setAttribute(Qt.WA_DeleteOnClose, True)

        self.project = project
        self.diagramView = diagram_view
        self.pipeline = pipeline

        self.setMinimumDuration(0)
        self.setValue(0)

        self.worker = InitWorker(self.project, self.diagramView, self.pipeline, self)
        self.worker.finished.connect(self.close)
        self.worker.notifyProgress.connect(self.onProgress)
        self.worker.start()

    def onProgress(self, i):
        """
        Signal to set the pipeline initialization progressbar value
        """

        self.setValue(i)

    def get_bricks_number(self, pipeline):
        """
        Gives the number of bricks in the current pipeline
        :return: The number of bricks to initialize in the current pipeline
        """

        number_of_bricks = 0
        for node_name in pipeline.nodes.keys():
            if node_name in ['', 'inputs', 'outputs']:
                continue
            node = pipeline.nodes[node_name]
            if isinstance(node, PipelineNode):
                sub_pipeline = node.process
                number_of_bricks += self.get_bricks_number(sub_pipeline)
                continue
            else:
                number_of_bricks += 1
        return number_of_bricks + 1


class InitWorker(QThread):
    """
    Thread doing the pipeline initialization
    """

    notifyProgress = pyqtSignal(int)

    def __init__(self, project, diagram_view, pipeline, progress):
        super().__init__()
        self.project = project
        self.diagramView = diagram_view
        self.pipeline = pipeline
        self.progress = progress

    def add_plug_value_to_database(self, p_value, brick):
        """
        Adds the plug value to the database.
        :param p_value: plug value, a file name or a list of file names
        :param brick: brick of the value
        """

        if type(p_value) in [list, TraitListObject]:
            for elt in p_value:
                self.add_plug_value_to_database(elt, brick)
            return

        # This means that the value is not a filename
        if p_value in ["<undefined>", Undefined] or not os.path.isdir(os.path.split(p_value)[0]):
            return
        try:
            open(p_value, 'a').close()
        except IOError:
            raise IOError('Could not open {0} file.'.format(p_value))
        else:
            # Deleting the project's folder in the file name so it can
            # fit to the database's syntax
            old_value = p_value
            p_value = p_value.replace(self.project.folder, "")
            if p_value[0] in ["\\", "/"]:
                p_value = p_value[1:]

            # If the file name is already in the database, no exception is raised
            # but the user is warned
            if self.project.session.get_document(COLLECTION_CURRENT, p_value):
                print("Path {0} already in database.".format(p_value))
            else:
                self.project.session.add_document(COLLECTION_CURRENT, p_value)
                self.project.session.add_document(COLLECTION_INITIAL, p_value)

            # Adding the new brick to the output files
            bricks = self.project.session.get_value(COLLECTION_CURRENT, p_value, TAG_BRICKS)
            if bricks is None:
                bricks = []
            bricks.append(self.brick_id)
            self.project.session.set_value(COLLECTION_CURRENT, p_value, TAG_BRICKS, bricks)
            self.project.session.set_value(COLLECTION_INITIAL, p_value, TAG_BRICKS, bricks)

            # Type tag
            filename, file_extension = os.path.splitext(p_value)
            if file_extension == ".nii":
                self.project.session.set_value(COLLECTION_CURRENT, p_value, TAG_TYPE, TYPE_NII)
                self.project.session.set_value(COLLECTION_INITIAL, p_value, TAG_TYPE, TYPE_NII)
            elif file_extension == ".mat":
                self.project.session.set_value(COLLECTION_CURRENT, p_value, TAG_TYPE, TYPE_MAT)
                self.project.session.set_value(COLLECTION_INITIAL, p_value, TAG_TYPE, TYPE_MAT)

            # Adding inherited tags
            if self.inheritance_dict:
                parent_file = self.inheritance_dict[old_value]
                for scan in self.project.session.get_documents_names(COLLECTION_CURRENT):
                    if scan in str(parent_file):
                        database_parent_file = scan
                banished_tags = [TAG_TYPE, TAG_EXP_TYPE, TAG_BRICKS, TAG_CHECKSUM, TAG_FILENAME]
                for tag in self.project.session.get_fields_names(COLLECTION_CURRENT):
                    if not tag in banished_tags:
                        parent_current_value = self.project.session.get_value(COLLECTION_CURRENT, database_parent_file,
                                                                              tag)
                        self.project.session.set_value(COLLECTION_CURRENT, p_value, tag, parent_current_value)
                        parent_initial_value = self.project.session.get_value(COLLECTION_INITIAL, database_parent_file,
                                                                              tag)
                        self.project.session.set_value(COLLECTION_INITIAL, p_value, tag, parent_initial_value)

            self.project.saveModifications()

    def init_pipeline(self, pipeline):
        # If the initialisation is launch for the main pipeline
        if not pipeline:
            pipeline = get_process_instance(self.diagramView.get_current_pipeline())

        # Test, if it works, comment.
        if hasattr(pipeline, 'pipeline_steps'):
            pipeline.pipeline_steps.on_trait_change(
                self.diagramView.get_current_editor()._reset_pipeline, remove=True)
        pipeline.on_trait_change(self.diagramView.get_current_editor()._reset_pipeline,
                                 'selection_changed', remove=True)
        pipeline.on_trait_change(self.diagramView.get_current_editor()._reset_pipeline,
                                 'user_traits_changed', remove=True)

        # nodes_to_check contains the node names that need to be update
        nodes_to_check = []

        # nodes_inputs_ratio is a dictionary whose keys are the node names
        # and whose values are a list of two elements: the first one being
        # the number of activated mandatory input plugs, the second one being
        # the total number of mandatory input plugs of the corresponding node
        nodes_inputs_ratio = {}

        # nodes_inputs_ratio_list contains the ratio between the number of
        # activated mandatory input plugs and the total number of mandatory
        # input plugs of the corresponding node (the order is the same as nodes_to_check)
        nodes_inputs_ratio_list = []

        for node_name, node in pipeline.nodes.items():
            nb_plugs_from_in = 0
            nb_plugs = 0

            for plug_name, plug in node.plugs.items():
                if plug.links_from and not plug.output and not plug.optional:
                    nb_plugs += 1
                    # If the link come from the pipeline "global" inputs, it is
                    # added to compute the ratio
                    if list(plug.links_from)[0][0] == "":
                        nb_plugs_from_in += 1

            if nb_plugs == 0:
                ratio = 0
            else:
                ratio = nb_plugs_from_in / nb_plugs

            nodes_to_check.append(node_name)
            nodes_inputs_ratio[node_name] = [nb_plugs_from_in, nb_plugs]
            nodes_inputs_ratio_list.append(ratio)

        # Sorting the nodes_to_check list as the order (the nodes having the highest ratio
        # being at the end of the list)
        nodes_to_check = [x for _, x in sorted(zip(nodes_inputs_ratio_list, nodes_to_check))]

        idx = self.progress.value()

        while nodes_to_check:
            # Finding one node that has a ratio of 1, which means that all of its mandatory
            # inputs are "connected"
            key_name = [key for key, value in nodes_inputs_ratio.items() if value[0] == value[1]]
            if key_name:

                # This node can be initialized so it is placed at the end of the nodes_to_check list
                nodes_to_check.append(key_name[0])

                # It can also be removed from the dictionary
                del nodes_inputs_ratio[key_name[0]]

            # Reversing the list so that the node to be initialized is at the first place
            # Using OrderedDict allows to remove the duplicate in the list without losing the
            # order. So if key_name[0] appears twice, it will stay at the first place
            nodes_to_check = list(OrderedDict((x, True) for x in nodes_to_check[::-1]).keys())

            node_name = nodes_to_check.pop(0)

            nodes_to_check = nodes_to_check[::-1]

            # Inputs/Outputs nodes will be automatically updated with
            # the method update_nodes_and_plugs_activation of the pipeline object
            if node_name in ['', 'inputs', 'outputs']:
                continue

            # progressbar
            idx += 1
            self.notifyProgress.emit(idx)
            sleep(0.1)

            # If the node is a pipeline node, each of its nodes has to be initialised
            node = pipeline.nodes[node_name]
            if isinstance(node, PipelineNode):
                sub_pipeline = node.process
                self.init_pipeline(sub_pipeline)
                for plug_name in node.plugs.keys():
                    if hasattr(node.plugs[plug_name], 'links_to'):  # If the plug is an output and is
                        # connected to another one
                        list_info_link = list(node.plugs[plug_name].links_to)
                        for info_link in list_info_link:
                            if info_link[2] in pipeline.nodes.values():  # The third element of info_link contains the
                                # destination node object
                                dest_node_name = info_link[0]
                                if dest_node_name:
                                    # Adding the destination node name and incrementing
                                    # the input counter of the latter if it is not the
                                    # pipeline "global" outputs ('')
                                    nodes_to_check.append(dest_node_name)
                                    nodes_inputs_ratio[dest_node_name][0] += 1

                pipeline.update_nodes_and_plugs_activation()
                continue

            # Adding the brick to the bricks history
            self.brick_id = str(uuid.uuid4())
            self.project.session.add_document(COLLECTION_BRICK, self.brick_id)
            self.project.session.set_value(COLLECTION_BRICK, self.brick_id, BRICK_NAME, node_name)
            self.project.session.set_value(COLLECTION_BRICK, self.brick_id, BRICK_INIT_TIME, datetime.datetime.now())
            self.project.session.set_value(COLLECTION_BRICK, self.brick_id, BRICK_INIT, "Not Done")
            self.project.saveModifications()

            process = node.process

            # Getting the list of the outputs of the node according to its inputs
            try:
                self.inheritance_dict = None
                (process_outputs, self.inheritance_dict) = process.list_outputs()
            except TraitError:
                print("TRAIT ERROR for node {0}".format(node_name))
            except ValueError:
                process_outputs = process.list_outputs()
                print("No inheritance dict for the process {0}.".format(node_name))
            except AttributeError:  # If the process has no "list_outputs" method, which is the case for Nipype's
                # interfaces
                try:
                    process_outputs = process._nipype_interface._list_outputs()
                    # The Nipype Process outputs are always "private" for Capsul
                    tmp_dict = {}
                    for key, value in process_outputs.items():
                        tmp_dict['_' + key] = process_outputs[key]
                    process_outputs = tmp_dict
                except:  # TODO: test which kind of error can generate a Nipype interface
                    print("No output list method for the process {0}.".format(node_name))
                    process_outputs = {}

            # Adding I/O to database history
            inputs = process.get_inputs()
            for key in inputs:
                value = inputs[key]
                if value is Undefined:
                    inputs[key] = "<undefined>"
            outputs = process.get_outputs()
            for key in outputs:
                value = outputs[key]
                if value is Undefined:
                    outputs[key] = "<undefined>"
            self.project.saveModifications()
            self.project.session.set_value(COLLECTION_BRICK, self.brick_id, BRICK_INPUTS, inputs)
            self.project.session.set_value(COLLECTION_BRICK, self.brick_id, BRICK_OUTPUTS, outputs)

            if process_outputs:
                for plug_name, plug_value in process_outputs.items():
                    node = pipeline.nodes[node_name]
                    if plug_name not in node.plugs.keys():
                        continue
                    if plug_value not in ["<undefined>", Undefined]:
                        self.add_plug_value_to_database(plug_value, self.brick_id)

                    list_info_link = list(node.plugs[plug_name].links_to)

                    # If the output is connected to another node,
                    # the latter is added to nodes_to_check
                    for info_link in list_info_link:
                        dest_node_name = info_link[0]
                        if dest_node_name:
                            # Adding the destination node name and incrementing
                            # the input counter of the latter
                            nodes_to_check.append(dest_node_name)
                            nodes_inputs_ratio[dest_node_name][0] += 1

                    try:
                        pipeline.nodes[node_name].set_plug_value(plug_name, plug_value)
                    except TraitError:
                        if type(plug_value) is list and len(plug_value) == 1:
                            try:
                                pipeline.nodes[node_name].set_plug_value(plug_name, plug_value[0])
                            except TraitError:
                                print("Trait error for {0} plug of {1} node".format(plug_name, node_name))
                                pass

                    pipeline.update_nodes_and_plugs_activation()

            # Adding I/O to database history again to update outputs
            inputs = process.get_inputs()
            for key in inputs:
                value = inputs[key]
                if value is Undefined:
                    inputs[key] = "<undefined>"
            outputs = process.get_outputs()
            for key in outputs:
                value = outputs[key]
                if value is Undefined:
                    outputs[key] = "<undefined>"
            self.project.session.set_value(COLLECTION_BRICK, self.brick_id, BRICK_INPUTS, inputs)
            self.project.session.set_value(COLLECTION_BRICK, self.brick_id, BRICK_OUTPUTS, outputs)

            # Setting brick init state if init finished correctly
            self.project.session.set_value(COLLECTION_BRICK, self.brick_id, BRICK_INIT, "Done")
            self.project.saveModifications()

        # Test, if it works, comment.
        pipeline.on_trait_change(self.diagramView.get_current_editor()._reset_pipeline, 'selection_changed',
                                 dispatch='ui')
        pipeline.on_trait_change(self.diagramView.get_current_editor()._reset_pipeline, 'user_traits_changed',
                                 dispatch='ui')
        if hasattr(pipeline, 'pipeline_steps'):
            pipeline.pipeline_steps.on_trait_change(
                self.diagramView.get_current_editor()._reset_pipeline, dispatch='ui')

    def run(self):
        self.init_pipeline(self.pipeline)
        idx = self.progress.value()
        idx += 1
        self.progress.setValue(idx)
        QApplication.processEvents()


class RunProgress(QProgressDialog):
    """
    Run progress bar
    """

    def __init__(self, diagram_view):

        super(RunProgress, self).__init__("Please wait while the pipeline is being run...", None, 0, 0)

        self.setWindowTitle("Pipeline run")
        self.setWindowFlags(Qt.Window | Qt.WindowTitleHint | Qt.CustomizeWindowHint)
        self.setModal(True)

        self.diagramView = diagram_view

        self.setMinimumDuration(0)
        self.setValue(0)

        self.worker = RunWorker(self.diagramView)
        self.worker.finished.connect(self.close)
        self.worker.start()


class RunWorker(QThread):
    """
    Thread doing the pipeline run
    """

    def __init__(self, diagram_view):
        super().__init__()
        self.diagramView = diagram_view

    def run(self):

        def _check_nipype_processes(pplne):
            for node_name, node in pplne.nodes.items():
                if isinstance(node.process, Pipeline):
                    if node_name != "":
                        _check_nipype_processes(node.process)
                elif isinstance(node.process, NipypeProcess):
                    node.process.activate_copy = False

        _check_nipype_processes(self.diagramView.get_current_pipeline())

        pipeline = get_process_instance(self.diagramView.get_current_pipeline())

        # Reading config
        config = Config()
        spm_standalone_path = config.get_spm_standalone_path()
        spm_path = config.get_spm_path()
        matlab_path = config.get_matlab_path()
        matlab_standalone_path = config.get_matlab_standalone_path()
        use_spm = config.get_use_spm()
        use_spm_standalone = config.get_use_spm_standalone()
        use_matlab = config.get_use_matlab()

        if use_spm_standalone == "yes" and os.path.exists(spm_standalone_path) \
                and os.path.exists(matlab_standalone_path):

            # WILL BE REMOVED WHEN ISSUE #27 WILL BE RESOLVED

            # Setting environment variables to run SPM12 standalone correctly
            # print("force_spmmcr", os.environ["FORCE_SPMMCR"])
            # print("spmmcrcmd", os.environ["SPMMCRCMD"])

            """# OS.ENVIRON TEST
            print("FORCE_SPMMCR in environ", "FORCE_SPMMCR" in os.environ.keys())
            _environ = os.environ.copy()
            try:
                _environ["FORCE_SPMMCR"] = '1'
                _environ["SPMMCRCMD"] = os.path.join(spm_standalone_path, 'run_spm12.sh') + ' ' + \
                                        matlab_standalone_path + os.sep + " script"
            finally:
                os.environ.clear()
                os.environ.update(_environ)"""

            '''# SUBPROCESS TEST: DOES NOT WORK
            import subprocess
            subprocess.run(["export FORCE_SPMMCR=1"])
            subprocess.run(["export SPMMCRCMD='" + os.path.join(spm_standalone_path, 'run_spm12.sh') + ' ' +
                            matlab_standalone_path + os.sep + " script'"])'''

            '''# putenv test
            os.putenv("FORCE_SPMMCR", '1')
            os.putenv("SPMMCRCMD", os.path.join(spm_standalone_path, 'run_spm12.sh') + ' ' +
                      matlab_standalone_path + os.sep + ' script')'''

            # print("os.environ", os.environ)
            # os.environ["FORCE_SPMMCR"] = '1'
            # os.environ["SPMMCRCMD"] = os.path.join(spm_standalone_path, 'run_spm12.sh') + ' ' + matlab_standalone_path \
            #                          + os.sep + ' script'
            #
            # print("force_spmmcr", os.environ["FORCE_SPMMCR"])
            # print("spmmcrcmd", os.environ["SPMMCRCMD"])

            if os.path.exists(matlab_path):
                study_config = StudyConfig(use_spm=True, spm_directory=spm_standalone_path,
                                           spm_exec=matlab_standalone_path, matlab_exec=matlab_path,
                                           output_directory=spm_standalone_path, spm_standalone=True)
            else:
                study_config = StudyConfig(use_spm=True, spm_directory=spm_standalone_path,
                                           spm_exec=matlab_standalone_path,
                                           output_directory=spm_standalone_path, spm_standalone=True)

        elif use_spm == "yes" and use_matlab == "yes":  # Using without SPM standalone
            study_config = StudyConfig(use_spm=True, matlab_exec=matlab_path, spm_directory=spm_path,
                                       spm_standalone=False, use_matlab=True, output_directory=spm_path)
        else:
            study_config = StudyConfig(use_spm=False)

        study_config.reset_process_counter()

        try:
            study_config.run(pipeline, verbose=1)
        except OSError as e:
            self.msg = QMessageBox()
            self.msg.setIcon(QMessageBox.Critical)
            self.msg.setText("SPM standalone is not set")
            self.msg.setInformativeText(
                "SPM processes cannot be run with SPM standalone not set.\nYou can activate it and set the paths in MIA preferences.")
            self.msg.setWindowTitle("Error")
            self.msg.setStandardButtons(QMessageBox.Ok)
            self.msg.buttonClicked.connect(self.msg.close)
            self.msg.show()<|MERGE_RESOLUTION|>--- conflicted
+++ resolved
@@ -504,10 +504,6 @@
 
         # Updating __init__.py
         init_file = os.path.join('..', '..', 'processes', 'User_processes', '__init__.py')
-<<<<<<< HEAD
-        with open(init_file, 'a') as f:  ## JW TODO: Make sure we don't append the same class several times
-            print('from .{0} import {1}'.format(module_name, class_name), file=f)
-=======
 
         # Checking that import line is not already in the file
         pattern = 'from .{0} import {1}\n'.format(module_name, class_name)
@@ -517,7 +513,6 @@
         if pattern not in flines:
             with open(init_file, 'a') as f:
                 print('from .{0} import {1}'.format(module_name, class_name), file=f)
->>>>>>> 52c3701b
 
         package = 'User_processes'
         path = os.path.relpath(os.path.join(filename_folder, '..'))
