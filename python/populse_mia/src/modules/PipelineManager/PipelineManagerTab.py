--- conflicted
+++ resolved
@@ -315,33 +315,11 @@
 
     def initPipeline(self, pipeline=None):
         """ Method that generates the output names of each pipeline node. """
-
-<<<<<<< HEAD
-        def add_plug_value_to_database(p_value, brick):
-            """
-            Adds the plug value to the database.
-            :param p_value: plug value, a file name or a list of file names
-            :param brick: brick of the value
-            """
-            if type(p_value) in [list, TraitListObject]:
-                for elt in p_value:
-                    add_plug_value_to_database(elt, brick)
-                return
-
-            # This means that the value is not a filename
-            if p_value in ["<undefined>", Undefined] or not os.path.isdir(os.path.split(p_value)[0]):
-                return
-            try:
-                open(p_value, 'a').close()
-            except IOError:
-                raise IOError('Could not open {0} file.'.format(p_value))
-=======
         self.progress = InitProgress(self.project, self.diagramView, pipeline, self.main_window)
         self.progress.show()
         self.progress.exec()
 
     def runPipeline(self):
-
         self.progress = RunProgress(self.diagramView, self.main_window)
         self.progress.show()
         self.progress.exec()
@@ -370,6 +348,7 @@
                 self.startedConnection.delete()
             self.startedConnection = None
 
+
 class InitProgress(QProgressDialog):
     """
     Init progress bar
@@ -418,7 +397,7 @@
             return
 
         # This means that the value is not a filename
-        if not os.path.isdir(os.path.split(p_value)[0]):
+        if p_value in ["<undefined>", Undefined] or not os.path.isdir(os.path.split(p_value)[0]):
             return
         try:
             open(p_value, 'a').close()
@@ -436,7 +415,6 @@
             # but the user is warned
             if self.project.session.get_document(COLLECTION_CURRENT, p_value):
                 print("Path {0} already in database.".format(p_value))
->>>>>>> 9f5f99a7
             else:
                 self.project.session.add_document(COLLECTION_CURRENT, p_value)
                 self.project.session.add_document(COLLECTION_INITIAL, p_value)
@@ -476,17 +454,16 @@
 
             self.project.saveModifications()
 
-    def run(self):
-
+    def init_pipeline(self, pipeline):
         # If the initialisation is launch for the main pipeline
-        if not self.pipeline:
-            self.pipeline = self.diagramView.scene.pipeline
+        if not pipeline:
+            pipeline = self.diagramView.scene.pipeline
 
         # nodes_to_check contains the node names that need to be update
         nodes_to_check = []
 
         # This list is initialized with all node names
-        for node_name in self.pipeline.nodes.keys():
+        for node_name in pipeline.nodes.keys():
             nodes_to_check.append(node_name)
 
         while nodes_to_check:
@@ -501,17 +478,17 @@
                 continue
 
             # If the node is a pipeline node, each of its nodes has to be initialised
-            node = self.pipeline.nodes[node_name]
+            node = pipeline.nodes[node_name]
             if isinstance(node, PipelineNode):
                 sub_pipeline = node.process
-                self.initPipeline(sub_pipeline)
+                self.init_pipeline(sub_pipeline)
 
                 for plug_name in node.plugs.keys():
                     if hasattr(node.plugs[plug_name], 'links_to'):
 
                         list_info_link = list(node.plugs[plug_name].links_to)
                         for info_link in list_info_link:
-                            if info_link[2] in self.pipeline.nodes.values():
+                            if info_link[2] in pipeline.nodes.values():
                                 dest_node_name = info_link[0]
                                 nodes_to_check.append(dest_node_name)
 
@@ -550,7 +527,7 @@
 
             if process_outputs:
                 for plug_name, plug_value in process_outputs.items():
-                    node = self.pipeline.nodes[node_name]
+                    node = pipeline.nodes[node_name]
                     if plug_name not in node.plugs.keys():
                         continue
                     if plug_value not in ["<undefined>", Undefined]:
@@ -565,15 +542,15 @@
                         nodes_to_check.append(dest_node_name)
 
                     try:
-                        self.pipeline.nodes[node_name].set_plug_value(plug_name, plug_value)
+                        pipeline.nodes[node_name].set_plug_value(plug_name, plug_value)
                     except TraitError:
                         if type(plug_value) is list and len(plug_value) == 1:
                             try:
-                                self.pipeline.nodes[node_name].set_plug_value(plug_name, plug_value[0])
+                                pipeline.nodes[node_name].set_plug_value(plug_name, plug_value[0])
                             except TraitError:
                                 pass
 
-                    self.pipeline.update_nodes_and_plugs_activation()
+                    pipeline.update_nodes_and_plugs_activation()
 
             # Adding I/O to database history again to update outputs
             self.project.session.set_value(COLLECTION_BRICK, self.brick_id, BRICK_INPUTS, process.get_inputs())
@@ -583,12 +560,9 @@
             self.project.session.set_value(COLLECTION_BRICK, self.brick_id, BRICK_INIT, "Done")
             self.project.saveModifications()
 
-        # THIS IS A TEST
-        # TODO: CONTINUE
-        """dic = dump_pipeline_state_as_dict(pipeline_scene.pipeline)
-        import yaml
-        with open(os.path.join('..', '..', 'properties', 'pipeline_test.yml'), 'w', encoding='utf8') as configfile:
-            yaml.dump(dic, configfile, default_flow_style=False, allow_unicode=True)"""
+    def run(self):
+        self.init_pipeline(self.pipeline)
+
 
 class RunProgress(QProgressDialog):
     """
