--- conflicted
+++ resolved
@@ -15,24 +15,15 @@
     QTextEdit, QGraphicsLineItem, QGraphicsRectItem, QGraphicsTextItem, \
     QGraphicsEllipseItem, QDialog, QPushButton, QVBoxLayout, QWidget, \
     QSplitter, QApplication, QToolBar, QAction, QHBoxLayout, QScrollArea, QMessageBox
-from capsul.api import get_process_instance, StudyConfig
+
 from matplotlib.backends.qt_compat import QtWidgets
-from traits.api import TraitListObject, Undefined
 from traits.trait_errors import TraitError
 
 from PipelineManager.Process_mia import Process_mia
-<<<<<<< HEAD
-from Project.Project import COLLECTION_CURRENT, TAG_TYPE, TYPE_NII, TYPE_MAT
 
 from traits.api import TraitListObject, Undefined
 from capsul.api import get_process_instance, StudyConfig, PipelineNode, Pipeline
-from capsul.pipeline.pipeline_tools import dump_pipeline_state_as_dict
-
-from SoftwareProperties.Config import Config
-from .process_library import ProcessLibraryWidget
-
-=======
->>>>>>> 020bde20
+
 from PipelineManager.callStudent import callStudent
 from Project.Project import COLLECTION_CURRENT, COLLECTION_INITIAL, COLLECTION_BRICK, BRICK_NAME, BRICK_OUTPUTS, \
     BRICK_INPUTS, TAG_BRICKS, BRICK_INIT, BRICK_INIT_TIME, TAG_TYPE, TAG_EXP_TYPE, TAG_FILENAME, TAG_CHECKSUM, TYPE_NII, \
